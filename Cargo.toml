[package]
name = "deno_config"
description = "Config file implementation for the Deno CLI"
version = "0.39.2"
edition = "2021"
authors = ["the Deno authors"]
license = "MIT"
repository = "https://github.com/denoland/deno_config"

[features]
default = ["workspace"]
deno_json = ["jsonc-parser", "glob", "ignore", "import_map", "phf"]
package_json = ["deno_package_json"]
sync = ["deno_package_json/sync"]
workspace = ["deno_json", "deno_semver", "package_json"]

[dependencies]
anyhow = "1.0.57"
indexmap = { version = "2", features = ["serde"] }
jsonc-parser = { version = "0.26.0", features = ["serde"], optional = true }
log = "0.4.20"
glob = { version = "0.3.1", optional = true }
ignore = { version = "0.4", optional = true }
percent-encoding = "2.3.0"
phf = { version = "0.11", features = ["macros"], optional = true }
serde = { version = "1.0.149", features = ["derive"] }
serde_json = "1.0.85"
url = { version = "2.3.1" }
import_map = { version = "0.20.0", features = ["ext"], optional = true }
thiserror = "1.0.61"
deno_semver = { version = "0.5.8", optional = true }
<<<<<<< HEAD
deno_package_json = { version = "0.2.1", optional = true }
=======
deno_package_json = { version = "0.2.0", optional = true }
>>>>>>> 8aeca708
deno_path_util = "0.2.0"

[dev-dependencies]
tempfile = "3.4.0"
pretty_assertions = "1.4.0"<|MERGE_RESOLUTION|>--- conflicted
+++ resolved
@@ -28,12 +28,8 @@
 url = { version = "2.3.1" }
 import_map = { version = "0.20.0", features = ["ext"], optional = true }
 thiserror = "1.0.61"
-deno_semver = { version = "0.5.8", optional = true }
-<<<<<<< HEAD
+deno_semver = { version = "0.6.0", optional = true }
 deno_package_json = { version = "0.2.1", optional = true }
-=======
-deno_package_json = { version = "0.2.0", optional = true }
->>>>>>> 8aeca708
 deno_path_util = "0.2.0"
 
 [dev-dependencies]
