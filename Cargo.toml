[package]
name = "deno_config"
description = "Config file implementation for the Deno CLI"
version = "0.44.0"
edition = "2021"
authors = ["the Deno authors"]
license = "MIT"
repository = "https://github.com/denoland/deno_config"

[workspace]
members = ["."]

[workspace.dependencies]
sys_traits = "0.1.0"

[features]
default = ["workspace"]
deno_json = ["jsonc-parser", "glob", "ignore", "import_map", "phf"]
package_json = ["deno_package_json"]
sync = ["deno_package_json/sync"]
workspace = ["deno_json", "deno_semver", "package_json"]

[dependencies]
indexmap = { version = "2", features = ["serde"] }
jsonc-parser = { version = "0.26.0", features = ["serde"], optional = true }
log = "0.4.20"
glob = { version = "0.3.1", optional = true }
ignore = { version = "0.4", optional = true }
percent-encoding = "2.3.0"
phf = { version = "0.11", features = ["macros"], optional = true }
serde = { version = "1.0.149", features = ["derive"] }
serde_json = "1.0.85"
url = { version = "2.3.1" }
<<<<<<< HEAD
import_map = { version = "0.20.0", features = ["ext"], optional = true }
thiserror = "1.0.61"
deno_semver = { version = "0.6.0", optional = true }
deno_package_json = { version = "0.2.1", optional = true }
deno_path_util = "0.2.0"
capacity_builder = "0.1.0"
=======
import_map = { version = "0.21.0", features = ["ext"], optional = true }
thiserror = "2"
deno_error = { version = "0.5.3", features = ["url"] }
boxed_error = "0.2.3"
deno_semver = { version = "0.7.1", optional = true }
deno_package_json = { version = "0.4.0", optional = true }
deno_path_util = "0.3.0"
sys_traits.workspace = true
>>>>>>> 8782ae6c

[dev-dependencies]
tempfile = "3.4.0"
pretty_assertions = "1.4.0"
sys_traits = { workspace = true, features = ["memory", "real", "serde_json"] }<|MERGE_RESOLUTION|>--- conflicted
+++ resolved
@@ -31,14 +31,6 @@
 serde = { version = "1.0.149", features = ["derive"] }
 serde_json = "1.0.85"
 url = { version = "2.3.1" }
-<<<<<<< HEAD
-import_map = { version = "0.20.0", features = ["ext"], optional = true }
-thiserror = "1.0.61"
-deno_semver = { version = "0.6.0", optional = true }
-deno_package_json = { version = "0.2.1", optional = true }
-deno_path_util = "0.2.0"
-capacity_builder = "0.1.0"
-=======
 import_map = { version = "0.21.0", features = ["ext"], optional = true }
 thiserror = "2"
 deno_error = { version = "0.5.3", features = ["url"] }
@@ -47,7 +39,6 @@
 deno_package_json = { version = "0.4.0", optional = true }
 deno_path_util = "0.3.0"
 sys_traits.workspace = true
->>>>>>> 8782ae6c
 
 [dev-dependencies]
 tempfile = "3.4.0"
