[package]
name = "deno_config"
description = "Config file implementation for the Deno CLI"
version = "0.17.0"
edition = "2021"
authors = ["the Deno authors"]
license = "MIT"
repository = "https://github.com/denoland/deno_config"

[features]
<<<<<<< HEAD
default = ["deno_json", "package_json", "workspace"]
deno_json = ["jsonc-parser", "glob", "import_map"]
package_json = ["deno_semver"]
workspace = ["deno_json", "package_json"]
=======
default = ["deno_json", "package_json"]
deno_json = ["jsonc-parser", "glob", "import_map"]
package_json = ["deno_semver"]
sync = []
>>>>>>> 6356ba33

[dependencies]
anyhow = "1.0.57"
indexmap = { version = "2", features = ["serde"] }
jsonc-parser = { version = "0.23.0", features = ["serde"], optional = true }
log = "0.4.20"
glob = { version = "0.3.1", optional = true }
percent-encoding = "2.3.0"
serde = { version = "1.0.149", features = ["derive"] }
serde_json = "1.0.85"
url = { version = "2.3.1" }
import_map = { version = "0.20.0", features = ["ext"], optional = true }
thiserror = "1.0.61"
deno_semver = { version = "0.5.6", optional = true }

[dev-dependencies]
tempfile = "3.4.0"
pretty_assertions = "1.4.0"
tokio = { version = "1.10.1", features = ["macros", "rt-multi-thread"] }<|MERGE_RESOLUTION|>--- conflicted
+++ resolved
@@ -8,17 +8,10 @@
 repository = "https://github.com/denoland/deno_config"
 
 [features]
-<<<<<<< HEAD
 default = ["deno_json", "package_json", "workspace"]
 deno_json = ["jsonc-parser", "glob", "import_map"]
 package_json = ["deno_semver"]
-workspace = ["deno_json", "package_json"]
-=======
-default = ["deno_json", "package_json"]
-deno_json = ["jsonc-parser", "glob", "import_map"]
-package_json = ["deno_semver"]
 sync = []
->>>>>>> 6356ba33
 
 [dependencies]
 anyhow = "1.0.57"
