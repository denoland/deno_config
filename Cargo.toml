[package]
name = "deno_config"
description = "Config file implementation for the Deno CLI"
version = "0.42.0"
edition = "2021"
authors = ["the Deno authors"]
license = "MIT"
repository = "https://github.com/denoland/deno_config"

[workspace]
members = ["."]

[workspace.dependencies]
sys_traits = "0.1.0"

[features]
default = ["workspace"]
deno_json = ["jsonc-parser", "glob", "ignore", "import_map", "phf"]
package_json = ["deno_package_json"]
sync = ["deno_package_json/sync"]
workspace = ["deno_json", "deno_semver", "package_json"]

[dependencies]
indexmap = { version = "2", features = ["serde"] }
jsonc-parser = { version = "0.26.0", features = ["serde"], optional = true }
log = "0.4.20"
glob = { version = "0.3.1", optional = true }
ignore = { version = "0.4", optional = true }
percent-encoding = "2.3.0"
phf = { version = "0.11", features = ["macros"], optional = true }
serde = { version = "1.0.149", features = ["derive"] }
serde_json = "1.0.85"
url = { version = "2.3.1" }
<<<<<<< HEAD
import_map = { version = "0.21.0", features = ["ext"], optional = true }
thiserror = "2"
deno_error = { version = "0.5.2", features = ["url"] }
boxed_error = "0.2.3"
deno_semver = { version = "0.6.0", optional = true }
deno_package_json = { version = "0.2.1", optional = true }
deno_path_util = "0.2.2"
=======
import_map = { version = "0.20.0", features = ["ext"], optional = true }
thiserror = "1.0.61"
deno_semver = { version = "0.7.1", optional = true }
deno_package_json = { version = "0.4.0", optional = true }
deno_path_util = "0.3.0"
sys_traits.workspace = true
>>>>>>> 26aad8c3

[dev-dependencies]
tempfile = "3.4.0"
pretty_assertions = "1.4.0"
sys_traits = { workspace = true, features = ["memory", "real", "serde_json"] }<|MERGE_RESOLUTION|>--- conflicted
+++ resolved
@@ -31,22 +31,14 @@
 serde = { version = "1.0.149", features = ["derive"] }
 serde_json = "1.0.85"
 url = { version = "2.3.1" }
-<<<<<<< HEAD
 import_map = { version = "0.21.0", features = ["ext"], optional = true }
 thiserror = "2"
 deno_error = { version = "0.5.2", features = ["url"] }
 boxed_error = "0.2.3"
-deno_semver = { version = "0.6.0", optional = true }
-deno_package_json = { version = "0.2.1", optional = true }
-deno_path_util = "0.2.2"
-=======
-import_map = { version = "0.20.0", features = ["ext"], optional = true }
-thiserror = "1.0.61"
 deno_semver = { version = "0.7.1", optional = true }
 deno_package_json = { version = "0.4.0", optional = true }
 deno_path_util = "0.3.0"
 sys_traits.workspace = true
->>>>>>> 26aad8c3
 
 [dev-dependencies]
 tempfile = "3.4.0"
