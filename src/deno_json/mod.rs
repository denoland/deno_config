--- conflicted
+++ resolved
@@ -472,16 +472,8 @@
 #[derive(Clone, Debug, Eq, PartialEq, Serialize, Deserialize)]
 #[serde(untagged)]
 pub enum Task {
-<<<<<<< HEAD
   Definition(TaskDefinition),
-  // TODO(bartlomieju): remove this variant, use `String(String)`
-  Commented {
-    definition: TaskDefinition,
-    comments: Vec<String>,
-  },
-=======
-  Definition(String),
->>>>>>> fb6428f7
+  String(String),
 }
 
 impl Task {
