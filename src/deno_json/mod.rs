--- conflicted
+++ resolved
@@ -936,12 +936,7 @@
       return Ok(Some(specifier_to_file_path(&specifier)?));
     }
     // now as a relative file path
-<<<<<<< HEAD
     Ok(Some(specifier_parent(&self.specifier).join(value)?))
-=======
-    let config_dir_path = self.dir_path();
-    Ok(Some(normalize_path(config_dir_path.join(value))))
->>>>>>> 8b50d79c
   }
 
   pub fn vendor(&self) -> Option<bool> {
@@ -1810,153 +1805,6 @@
     )
   }
 
-<<<<<<< HEAD
-  /// if either "include" or "exclude" is specified, "files" is ignored
-  #[test]
-  fn test_parse_config_with_deprecated_files_field() {
-    let config_text = r#"{
-      "lint": {
-        "files": { "include": ["foo/"], "exclude": ["bar/"] },
-        "include": ["src/"]
-      },
-      "fmt": {
-        "files": { "include": ["foo/"], "exclude": ["bar/"] },
-        "exclude": ["dist/"]
-      },
-      "bench": {
-        "files": { "include": ["foo/"] },
-        "include": ["src/"]
-      },
-      "test": {
-        "files": { "include": ["foo/"] },
-        "include": ["src/"]
-      }
-    }"#;
-    let config_dir = Url::parse("file:///deno/").unwrap();
-    let config_specifier = config_dir.join("tsconfig.json").unwrap();
-    let config_file = ConfigFile::new(
-      config_text,
-      config_specifier,
-      &ConfigParseOptions::default(),
-    )
-    .unwrap();
-    let config_dir_path = url_to_file_path(&config_dir).unwrap();
-
-    let lint_files = unpack_object(config_file.to_lint_config(), "lint").files;
-    assert_eq!(
-      lint_files,
-      FilePatterns {
-        base: config_dir_path.clone(),
-        include: Some(
-          PathOrPatternSet::from_absolute_paths(&["/deno/src/".to_string()])
-            .unwrap()
-        ),
-        exclude: Default::default(),
-      }
-    );
-
-    let fmt_files = unpack_object(config_file.to_fmt_config(), "fmt").files;
-    assert_eq!(
-      fmt_files,
-      FilePatterns {
-        base: config_dir_path.clone(),
-        // meh, this is fine that it combines them when there's only an exclude
-        include: Some(
-          PathOrPatternSet::from_absolute_paths(&["/deno/foo/".to_string(),])
-            .unwrap()
-        ),
-        exclude: PathOrPatternSet::from_absolute_paths(&[
-          "/deno/dist/".to_string(),
-          // meh, this is fine
-          "/deno/bar/".to_string(),
-        ])
-        .unwrap(),
-      }
-    );
-
-    let test_include = unpack_object(config_file.to_test_config(), "test")
-      .files
-      .include;
-    assert_eq!(
-      test_include,
-      Some(
-        PathOrPatternSet::from_absolute_paths(&["/deno/src/".to_string()])
-          .unwrap()
-      )
-    );
-
-    let bench_include = unpack_object(config_file.to_bench_config(), "bench")
-      .files
-      .include;
-    assert_eq!(
-      bench_include,
-      Some(
-        PathOrPatternSet::from_absolute_paths(&["/deno/src/".to_string()])
-          .unwrap()
-      )
-    );
-  }
-
-  #[test]
-  fn test_parse_config_with_deprecated_files_field_only() {
-    let config_text = r#"{
-      "lint": { "files": { "include": ["src/"] } },
-      "fmt": { "files": { "include": ["src/"] } },
-      "test": { "files": { "exclude": ["dist/"] } },
-      "bench": { "files": { "exclude": ["dist/"] } }
-    }"#;
-    let config_dir = Url::parse("file:///deno/").unwrap();
-    let config_specifier = config_dir.join("tsconfig.json").unwrap();
-    let config_file = ConfigFile::new(
-      config_text,
-      config_specifier,
-      &ConfigParseOptions::default(),
-    )
-    .unwrap();
-
-    let lint_include = unpack_object(config_file.to_lint_config(), "lint")
-      .files
-      .include;
-    assert_eq!(
-      lint_include,
-      Some(
-        PathOrPatternSet::from_absolute_paths(&["/deno/src/".to_string()])
-          .unwrap()
-      )
-    );
-
-    let fmt_include = unpack_object(config_file.to_fmt_config(), "fmt")
-      .files
-      .include;
-    assert_eq!(
-      fmt_include,
-      Some(
-        PathOrPatternSet::from_absolute_paths(&["/deno/src/".to_string()])
-          .unwrap()
-      )
-    );
-
-    let test_exclude = unpack_object(config_file.to_test_config(), "test")
-      .files
-      .exclude;
-    assert_eq!(
-      test_exclude,
-      PathOrPatternSet::from_absolute_paths(&["/deno/dist/".to_string()])
-        .unwrap()
-    );
-
-    let bench_exclude = unpack_object(config_file.to_bench_config(), "bench")
-      .files
-      .exclude;
-    assert_eq!(
-      bench_exclude,
-      PathOrPatternSet::from_absolute_paths(&["/deno/dist/".to_string()])
-        .unwrap()
-    );
-  }
-
-=======
->>>>>>> 8b50d79c
   #[test]
   fn test_parse_config_exclude_lower_priority_path() {
     let config_text = r#"{
