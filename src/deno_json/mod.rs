// Copyright 2018-2024 the Deno authors. MIT license.

use boxed_error::Boxed;
use deno_error::JsError;
use deno_path_util::url_from_file_path;
use deno_path_util::url_parent;
use deno_path_util::url_to_file_path;
use import_map::ImportMapWithDiagnostics;
use indexmap::IndexMap;
use jsonc_parser::ParseResult;
use serde::de;
use serde::de::Unexpected;
use serde::de::Visitor;
use serde::Deserialize;
use serde::Deserializer;
use serde::Serialize;
use serde::Serializer;
use serde_json::json;
use serde_json::Value;
use std::borrow::Cow;
use std::collections::BTreeMap;
use std::path::Path;
use std::path::PathBuf;
use sys_traits::FsRead;
use thiserror::Error;
use ts::parse_compiler_options;
use url::Url;

use crate::glob::FilePatterns;
use crate::glob::PathOrPatternSet;
use crate::util::is_skippable_io_error;
use crate::UrlToFilePathError;

mod ts;

pub use ts::CompilerOptions;
pub use ts::EmitConfigOptions;
pub use ts::IgnoredCompilerOptions;
pub use ts::JsxImportSourceConfig;
pub use ts::ParsedTsConfigOptions;
pub use ts::TsConfig;

#[derive(Clone, Debug, Default, Deserialize, Hash, PartialEq)]
#[serde(default, deny_unknown_fields)]
pub struct LintRulesConfig {
  pub tags: Option<Vec<String>>,
  pub include: Option<Vec<String>>,
  pub exclude: Option<Vec<String>>,
}

#[derive(Debug, JsError, Boxed)]
pub struct IntoResolvedError(pub Box<IntoResolvedErrorKind>);

#[derive(Debug, Error, JsError)]
pub enum IntoResolvedErrorKind {
  #[class(inherit)]
  #[error(transparent)]
  UrlToFilePath(#[from] UrlToFilePathError),
  #[class(inherit)]
  #[error("Invalid include: {0}")]
  InvalidInclude(crate::glob::PathOrPatternParseError),
  #[class(inherit)]
  #[error("Invalid exclude: {0}")]
  InvalidExclude(crate::glob::FromExcludeRelativePathOrPatternsError),
}

#[derive(Clone, Debug, Default, Deserialize, PartialEq)]
#[serde(default, deny_unknown_fields)]
struct SerializedFilesConfig {
  pub include: Option<Vec<String>>,
  pub exclude: Vec<String>,
}

impl SerializedFilesConfig {
  pub fn into_resolved(
    self,
    config_file_specifier: &Url,
  ) -> Result<FilePatterns, IntoResolvedError> {
    let config_dir = url_to_file_path(&url_parent(config_file_specifier))?;
    Ok(FilePatterns {
      base: config_dir.clone(),
      include: match self.include {
        Some(i) => Some(
          PathOrPatternSet::from_include_relative_path_or_patterns(
            &config_dir,
            &i,
          )
          .map_err(IntoResolvedErrorKind::InvalidInclude)?,
        ),
        None => None,
      },
      exclude: PathOrPatternSet::from_exclude_relative_path_or_patterns(
        &config_dir,
        &self.exclude,
      )
      .map_err(IntoResolvedErrorKind::InvalidExclude)?,
    })
  }
}

/// `lint` config representation for serde
///
/// fields `include` and `exclude` are expanded from [SerializedFilesConfig].
#[derive(Clone, Debug, Default, Deserialize, PartialEq)]
#[serde(default, deny_unknown_fields)]
struct SerializedLintConfig {
  pub rules: LintRulesConfig,
  pub include: Option<Vec<String>>,
  pub exclude: Vec<String>,

  #[serde(rename = "files")]
  pub deprecated_files: serde_json::Value,
  pub report: Option<String>,
  pub plugins: Vec<String>,
}

impl SerializedLintConfig {
  pub fn into_resolved(
    self,
    config_file_specifier: &Url,
  ) -> Result<LintConfig, IntoResolvedError> {
    let (include, exclude) = (self.include, self.exclude);
    let files = SerializedFilesConfig { include, exclude };
    if !self.deprecated_files.is_null() {
      log::warn!( "Warning: \"files\" configuration in \"lint\" was removed in Deno 2, use \"include\" and \"exclude\" instead.");
    }
    Ok(LintConfig {
      options: LintOptionsConfig {
        rules: self.rules,
        plugins: self.plugins,
      },
      files: files.into_resolved(config_file_specifier)?,
    })
  }
}

#[derive(Clone, Debug, Default, Hash, PartialEq)]
pub struct LintOptionsConfig {
  pub rules: LintRulesConfig,
  pub plugins: Vec<String>,
}

#[derive(Clone, Debug, Hash, PartialEq)]
pub struct LintConfig {
  pub options: LintOptionsConfig,
  pub files: FilePatterns,
}

impl LintConfig {
  pub fn new_with_base(base: PathBuf) -> Self {
    // note: don't create Default implementations of these
    // config structs because the base of FilePatterns matters
    Self {
      options: Default::default(),
      files: FilePatterns::new_with_base(base),
    }
  }
}

#[derive(Clone, Copy, Debug, Serialize, Deserialize, Hash, PartialEq)]
#[serde(deny_unknown_fields, rename_all = "camelCase")]
pub enum ProseWrap {
  Always,
  Never,
  Preserve,
}

#[derive(Clone, Debug, Default, Serialize, Deserialize, Hash, PartialEq)]
#[serde(default, deny_unknown_fields, rename_all = "camelCase")]
pub struct FmtOptionsConfig {
  pub use_tabs: Option<bool>,
  pub line_width: Option<u32>,
  pub indent_width: Option<u8>,
  pub single_quote: Option<bool>,
  pub prose_wrap: Option<ProseWrap>,
  pub semi_colons: Option<bool>,
}

impl FmtOptionsConfig {
  pub fn is_empty(&self) -> bool {
    self.use_tabs.is_none()
      && self.line_width.is_none()
      && self.indent_width.is_none()
      && self.single_quote.is_none()
      && self.prose_wrap.is_none()
      && self.semi_colons.is_none()
  }
}

/// Choose between flat and nested fmt options.
///
/// `options` has precedence over `deprecated_options`.
/// when `deprecated_options` is present, a warning is logged.
///
/// caveat: due to default values, it's not possible to distinguish between
/// an empty configuration and a configuration with default values.
/// `{ "fmt": {} } is equivalent to `{ "fmt": { "options": {} } }`
/// and it wouldn't be able to emit warning for `{ "fmt": { "options": {}, "semiColons": "false" } }`.
///
/// # Arguments
///
/// * `options` - Flat options.
/// * `deprecated_options` - Nested files configuration ("option").
fn choose_fmt_options(
  options: FmtOptionsConfig,
  deprecated_options: FmtOptionsConfig,
) -> FmtOptionsConfig {
  const DEPRECATED_OPTIONS: &str =
    "Warning: \"options\" configuration is deprecated";
  const FLAT_OPTION: &str = "\"flat\" options";

  let (options_nonempty, deprecated_options_nonempty) =
    (!options.is_empty(), !deprecated_options.is_empty());

  match (options_nonempty, deprecated_options_nonempty) {
    (true, true) => {
      log::warn!("{DEPRECATED_OPTIONS} and ignored by {FLAT_OPTION}.");
      options
    }
    (true, false) => options,
    (false, true) => {
      log::warn!("{DEPRECATED_OPTIONS}. Please use {FLAT_OPTION} instead.");
      deprecated_options
    }
    (false, false) => FmtOptionsConfig::default(),
  }
}

/// `fmt` config representation for serde
///
/// fields from `use_tabs`..`semi_colons` are expanded from [FmtOptionsConfig].
/// fields `include` and `exclude` are expanded from [SerializedFilesConfig].
#[derive(Clone, Debug, Default, Deserialize, PartialEq)]
#[serde(default, deny_unknown_fields, rename_all = "camelCase")]
struct SerializedFmtConfig {
  pub use_tabs: Option<bool>,
  pub line_width: Option<u32>,
  pub indent_width: Option<u8>,
  pub single_quote: Option<bool>,
  pub prose_wrap: Option<ProseWrap>,
  pub semi_colons: Option<bool>,
  #[serde(rename = "options")]
  pub deprecated_options: FmtOptionsConfig,
  pub include: Option<Vec<String>>,
  pub exclude: Vec<String>,
  #[serde(rename = "files")]
  pub deprecated_files: serde_json::Value,
}

impl SerializedFmtConfig {
  pub fn into_resolved(
    self,
    config_file_specifier: &Url,
  ) -> Result<FmtConfig, IntoResolvedError> {
    let (include, exclude) = (self.include, self.exclude);
    let files = SerializedFilesConfig { include, exclude };
    let options = FmtOptionsConfig {
      use_tabs: self.use_tabs,
      line_width: self.line_width,
      indent_width: self.indent_width,
      single_quote: self.single_quote,
      prose_wrap: self.prose_wrap,
      semi_colons: self.semi_colons,
    };
    if !self.deprecated_files.is_null() {
      log::warn!( "Warning: \"files\" configuration in \"fmt\" was removed in Deno 2, use \"include\" and \"exclude\" instead.");
    }
    Ok(FmtConfig {
      options: choose_fmt_options(options, self.deprecated_options),
      files: files.into_resolved(config_file_specifier)?,
    })
  }
}

#[derive(Clone, Debug, Hash, PartialEq)]
pub struct FmtConfig {
  pub options: FmtOptionsConfig,
  pub files: FilePatterns,
}

impl FmtConfig {
  pub fn new_with_base(base: PathBuf) -> Self {
    Self {
      options: Default::default(),
      files: FilePatterns::new_with_base(base),
    }
  }
}

#[derive(Clone, Debug, Eq, PartialEq)]
pub struct ExportsConfig {
  base: Url,
  map: IndexMap<String, String>,
}

impl ExportsConfig {
  pub fn into_map(self) -> IndexMap<String, String> {
    self.map
  }

  pub fn get(&self, export_name: &str) -> Option<&String> {
    self.map.get(export_name)
  }

  pub fn get_resolved(
    &self,
    export_name: &str,
  ) -> Result<Option<Url>, url::ParseError> {
    match self.get(export_name) {
      Some(name) => self.base.join(name).map(Some),
      None => Ok(None),
    }
  }
}

/// `test` config representation for serde
///
/// fields `include` and `exclude` are expanded from [SerializedFilesConfig].
#[derive(Clone, Debug, Default, Deserialize, PartialEq)]
#[serde(default, deny_unknown_fields)]
struct SerializedTestConfig {
  pub include: Option<Vec<String>>,
  pub exclude: Vec<String>,
  #[serde(rename = "files")]
  pub deprecated_files: serde_json::Value,
}

impl SerializedTestConfig {
  pub fn into_resolved(
    self,
    config_file_specifier: &Url,
  ) -> Result<TestConfig, IntoResolvedError> {
    let (include, exclude) = (self.include, self.exclude);
    let files = SerializedFilesConfig { include, exclude };
    if !self.deprecated_files.is_null() {
      log::warn!( "Warning: \"files\" configuration in \"test\" was removed in Deno 2, use \"include\" and \"exclude\" instead.");
    }
    Ok(TestConfig {
      files: files.into_resolved(config_file_specifier)?,
    })
  }
}

#[derive(Clone, Debug, Hash, PartialEq)]
pub struct TestConfig {
  pub files: FilePatterns,
}

impl TestConfig {
  pub fn new_with_base(base: PathBuf) -> Self {
    Self {
      files: FilePatterns::new_with_base(base),
    }
  }
}

/// `publish` config representation for serde
///
/// fields `include` and `exclude` are expanded from [SerializedFilesConfig].
#[derive(Clone, Debug, Default, Deserialize, PartialEq)]
#[serde(default, deny_unknown_fields)]
struct SerializedPublishConfig {
  pub include: Option<Vec<String>>,
  pub exclude: Vec<String>,
}

impl SerializedPublishConfig {
  pub fn into_resolved(
    self,
    config_file_specifier: &Url,
  ) -> Result<PublishConfig, IntoResolvedError> {
    let (include, exclude) = (self.include, self.exclude);
    let files = SerializedFilesConfig { include, exclude };

    Ok(PublishConfig {
      files: files.into_resolved(config_file_specifier)?,
    })
  }
}

#[derive(Clone, Debug, Hash, PartialEq)]
pub struct PublishConfig {
  pub files: FilePatterns,
}

impl PublishConfig {
  pub fn new_with_base(base: PathBuf) -> Self {
    Self {
      files: FilePatterns::new_with_base(base),
    }
  }
}

/// `bench` config representation for serde
///
/// fields `include` and `exclude` are expanded from [SerializedFilesConfig].
#[derive(Clone, Debug, Default, Deserialize, PartialEq)]
#[serde(default, deny_unknown_fields)]
struct SerializedBenchConfig {
  pub include: Option<Vec<String>>,
  pub exclude: Vec<String>,
  #[serde(rename = "files")]
  pub deprecated_files: serde_json::Value,
}

impl SerializedBenchConfig {
  pub fn into_resolved(
    self,
    config_file_specifier: &Url,
  ) -> Result<BenchConfig, IntoResolvedError> {
    let (include, exclude) = (self.include, self.exclude);
    let files = SerializedFilesConfig { include, exclude };
    if !self.deprecated_files.is_null() {
      log::warn!( "Warning: \"files\" configuration in \"bench\" was removed in Deno 2, use \"include\" and \"exclude\" instead.");
    }
    Ok(BenchConfig {
      files: files.into_resolved(config_file_specifier)?,
    })
  }
}

#[derive(Clone, Debug, PartialEq)]
pub struct BenchConfig {
  pub files: FilePatterns,
}

impl BenchConfig {
  pub fn new_with_base(base: PathBuf) -> Self {
    Self {
      files: FilePatterns::new_with_base(base),
    }
  }
}

#[derive(Clone, Debug, Deserialize, PartialEq)]
#[serde(untagged)]
pub enum LockConfig {
  Bool(bool),
  PathBuf(PathBuf),
  Object {
    path: Option<PathBuf>,
    frozen: Option<bool>,
  },
}

impl LockConfig {
  pub fn frozen(&self) -> bool {
    matches!(
      self,
      LockConfig::Object {
        frozen: Some(true),
        ..
      }
    )
  }
}

#[derive(Debug, Error, JsError)]
#[class(inherit)]
#[error("Failed to parse \"workspace\" configuration.")]
pub struct WorkspaceConfigParseError(#[source] serde_json::Error);

#[derive(Clone, Debug, Deserialize, PartialEq)]
#[serde(deny_unknown_fields)]
pub struct WorkspaceConfig {
  pub members: Vec<String>,
}

#[derive(Debug, Error, JsError)]
#[class(inherit)]
#[error("Failed to parse \"patch\" configuration.")]
pub struct PatchConfigParseError(#[source] serde_json::Error);

#[derive(Clone, Debug, Eq, PartialEq, Serialize, Deserialize)]
pub struct TaskDefinition {
  pub command: Option<String>,
  #[serde(default)]
  pub dependencies: Vec<String>,
  #[serde(default)]
  pub description: Option<String>,
}

#[cfg(test)]
impl From<&str> for TaskDefinition {
  fn from(value: &str) -> Self {
    Self {
      command: Some(value.to_string()),
      dependencies: vec![],
      description: None,
    }
  }
}

impl TaskDefinition {
  pub fn deserialize_tasks<'de, D>(
    deserializer: D,
  ) -> Result<IndexMap<String, TaskDefinition>, D::Error>
  where
    D: Deserializer<'de>,
  {
    use serde::de::{MapAccess, Visitor};
    use std::fmt;

    struct TasksVisitor;

    impl<'de> Visitor<'de> for TasksVisitor {
      type Value = IndexMap<String, TaskDefinition>;

      fn expecting(&self, formatter: &mut fmt::Formatter) -> fmt::Result {
        formatter.write_str("a map of task definitions")
      }

      fn visit_map<M>(self, mut access: M) -> Result<Self::Value, M::Error>
      where
        M: MapAccess<'de>,
      {
        let mut map = IndexMap::with_capacity(access.size_hint().unwrap_or(4));

        while let Some((key, value)) =
          access.next_entry::<String, serde_json::Value>()?
        {
          let task_def = match value {
            serde_json::Value::String(command) => TaskDefinition {
              command: Some(command),
              dependencies: Vec::new(),
              description: None,
            },
            serde_json::Value::Object(_) => {
              serde_json::from_value(value).map_err(serde::de::Error::custom)?
            }
            _ => {
              return Err(serde::de::Error::custom("invalid task definition"))
            }
          };
          map.insert(key, task_def);
        }

        Ok(map)
      }
    }

    deserializer.deserialize_map(TasksVisitor)
  }
}

#[derive(Debug, Error, JsError)]
pub enum ConfigFileReadError {
  #[class(type)]
  #[error("Could not convert config file path to specifier. Path: {0}")]
  PathToUrl(PathBuf),
  #[class(inherit)]
  #[error(transparent)]
  UrlToFilePathError(#[from] UrlToFilePathError),
  #[class(inherit)]
  #[error("Error reading config file '{specifier}'.")]
  FailedReading {
    specifier: Url,
    #[source]
    #[inherit]
    source: std::io::Error,
  },
  #[class(type)]
  #[error("Unable to parse config file JSON {specifier}.")]
  Parse {
    specifier: Url,
    #[source]
    source: Box<jsonc_parser::errors::ParseError>,
  },
  #[class(inherit)]
  #[error("Failed deserializing config file '{specifier}'.")]
  Deserialize {
    specifier: Url,
    #[source]
    #[inherit]
    source: serde_json::Error,
  },
  #[class(type)]
  #[error("Config file JSON should be an object '{specifier}'.")]
  NotObject { specifier: Url },
}

impl ConfigFileReadError {
  pub fn is_not_found(&self) -> bool {
    if let ConfigFileReadError::FailedReading { source: ioerr, .. } = self {
      matches!(ioerr.kind(), std::io::ErrorKind::NotFound)
    } else {
      false
    }
  }
}

#[derive(Debug, Error, JsError)]
#[class(type)]
#[error("Unsupported \"nodeModulesDir\" value.")]
pub struct NodeModulesDirParseError {
  #[source]
  pub source: serde_json::Error,
}

#[derive(Debug, Clone, Copy, PartialEq, Eq, Serialize)]
#[serde(rename_all = "kebab-case")]
pub enum NodeModulesDirMode {
  Auto,
  Manual,
  None,
}

impl<'de> Deserialize<'de> for NodeModulesDirMode {
  fn deserialize<D>(deserializer: D) -> Result<Self, D::Error>
  where
    D: Deserializer<'de>,
  {
    struct NodeModulesDirModeVisitor;

    impl Visitor<'_> for NodeModulesDirModeVisitor {
      type Value = NodeModulesDirMode;

      fn expecting(
        &self,
        formatter: &mut std::fmt::Formatter,
      ) -> std::fmt::Result {
        formatter.write_str(r#""auto", "manual", or "none""#)
      }

      fn visit_str<E>(self, value: &str) -> Result<NodeModulesDirMode, E>
      where
        E: de::Error,
      {
        match value {
          "auto" => Ok(NodeModulesDirMode::Auto),
          "manual" => Ok(NodeModulesDirMode::Manual),
          "none" => Ok(NodeModulesDirMode::None),
          _ => Err(de::Error::invalid_value(Unexpected::Str(value), &self)),
        }
      }

      fn visit_bool<E>(self, value: bool) -> Result<NodeModulesDirMode, E>
      where
        E: de::Error,
      {
        if value {
          Ok(NodeModulesDirMode::Auto)
        } else {
          Ok(NodeModulesDirMode::None)
        }
      }
    }

    deserializer.deserialize_any(NodeModulesDirModeVisitor)
  }
}

impl std::fmt::Display for NodeModulesDirMode {
  fn fmt(&self, f: &mut std::fmt::Formatter<'_>) -> std::fmt::Result {
    write!(f, "{}", self.as_str())
  }
}

impl NodeModulesDirMode {
  pub fn as_str(self) -> &'static str {
    match self {
      NodeModulesDirMode::Auto => "auto",
      NodeModulesDirMode::Manual => "manual",
      NodeModulesDirMode::None => "none",
    }
  }

  pub fn uses_node_modules_dir(self) -> bool {
    matches!(self, Self::Manual | Self::Auto)
  }
}

#[derive(Clone, Debug, Eq, PartialEq, Serialize, Deserialize)]
#[serde(rename_all = "camelCase")]
pub struct ConfigFileJson {
  pub compiler_options: Option<Value>,
  pub import_map: Option<String>,
  pub imports: Option<Value>,
  pub scopes: Option<Value>,
  pub lint: Option<Value>,
  pub fmt: Option<Value>,
  pub tasks: Option<Value>,
  pub test: Option<Value>,
  pub bench: Option<Value>,
  pub lock: Option<Value>,
  pub exclude: Option<Value>,
  pub node_modules_dir: Option<Value>,
  pub vendor: Option<bool>,
  pub license: Option<Value>,
  pub publish: Option<Value>,

  pub name: Option<String>,
  pub version: Option<String>,
  pub workspace: Option<Value>,
  pub patch: Option<Value>,
  #[serde(rename = "workspaces")]
  pub(crate) deprecated_workspaces: Option<Vec<String>>,
  pub exports: Option<Value>,
  #[serde(default)]
  pub unstable: Vec<String>,
}

pub trait DenoJsonCache {
  fn get(&self, path: &Path) -> Option<ConfigFileRc>;
  fn set(&self, path: PathBuf, deno_json: ConfigFileRc);
}

#[derive(Debug, Error, JsError)]
pub enum ConfigFileError {
  #[class(type)]
  #[error("compilerOptions should be an object: {0}")]
  CompilerOptionsShouldBeObject(serde_json::Error),
  #[class(type)]
  #[error("Only file: specifiers are supported for security reasons in import maps stored in a deno.json. To use a remote import map, use the --import-map flag and \"deno.importMap\" in the language server config")]
  OnlyFileSpecifiersSupported,
  #[class(inherit)]
  #[error(transparent)]
  UrlToFilePath(#[from] UrlToFilePathError),
  #[class(inherit)]
  #[error(transparent)]
  UrlParse(#[from] url::ParseError),
  #[class(inherit)]
  #[error(transparent)]
  SerdeJson(#[from] serde_json::Error),
  #[class(inherit)]
  #[error(transparent)]
  ImportMap(#[from] import_map::ImportMapError),
  #[class(inherit)]
  #[error(transparent)]
  Io(std::io::Error),
}

#[derive(Debug, Error, JsError)]
pub enum ConfigFileExportsError {
  #[class(type)]
  #[error("The {0} must not be empty. Use '.' if you meant the root export.")]
  KeyMustNotBeEmpty(Cow<'static, str>),
  #[class(type)]
  #[error("The {key} must start with './'. Did you mean '{suggestion}'?")]
  KeyMustStartWithDotSlash {
    key: Cow<'static, str>,
    suggestion: String,
  },
  #[class(type)]
  #[error("The {key} must not end with '/'. Did you mean '{suggestion}'?")]
  KeyMustNotEndWithSlash {
    key: Cow<'static, str>,
    suggestion: String,
  },
  #[class(type)]
  #[error("The {0} must only contain alphanumeric characters, underscores (_), dashes (-), dots (.), and slashes (/).")]
  KeyInvalidCharacter(Cow<'static, str>),
  #[class(type)]
  #[error("The {0} must not contain double slashes (//), or parts consisting entirely of dots (.).")]
  KeyTooManySlashesOrDots(Cow<'static, str>),
  #[class(type)]
  #[error("The path for the {0} must not be empty.")]
  ValueMustNotBeEmpty(Cow<'static, str>),
  #[class(type)]
  #[error("The path '{value}' at the {key} could not be resolved as a relative path from the config file. Did you mean '{suggestion}'?")]
  ValueCouldNotBeResolved {
    value: String,
    key: Cow<'static, str>,
    suggestion: String,
  },
  #[class(type)]
  #[error("The path '{value}' at the {key} must not end with '/'. Did you mean '{suggestion}'?")]
  ValueMustNotEndWithSlash {
    value: String,
    key: Cow<'static, str>,
    suggestion: String,
  },
  #[class(type)]
  #[error("The path '{value}' at the {key} is missing a file extension. Add a file extension such as '.js' or '.ts'.")]
  ValueMissingFileExtension {
    value: String,
    key: Cow<'static, str>,
  },
  #[class(type)]
  #[error("The path of the {key} must be a string, found invalid value '{value}'. Exports in deno.json do not support conditional exports.")]
  InvalidValueConditionalExports {
    key: Cow<'static, str>,
    value: Value,
  },
  #[class(type)]
  #[error(
    "The path of the {key} must be a string, found invalid value '{value}'."
  )]
  InvalidValue {
    key: Cow<'static, str>,
    value: Value,
  },
  #[class(type)]
  #[error(
    "The 'exports' key must be a string or object, found invalid value '{0}'."
  )]
  ExportsKeyInvalidValue(Value),
}

#[derive(Debug, Error, JsError)]
pub enum ToInvalidConfigError {
  #[class(inherit)]
  #[error("Invalid {config} config")]
  InvalidConfig {
    config: &'static str,
    #[source]
    #[inherit]
    source: IntoResolvedError,
  },
  #[class(inherit)]
  #[error("Failed to parse \"{config}\" configuration")]
  Parse {
    config: &'static str,
    #[source]
    #[inherit]
    source: serde_json::Error,
  },
}

#[derive(Debug, Error, JsError)]
#[class(type)]
pub enum ToMaybeJsxImportSourceConfigError {
  #[error("'jsxImportSource' is only supported when 'jsx' is set to 'react-jsx' or 'react-jsxdev'.\n  at {0}")]
  InvalidJsxImportSourceJsxValue(Url),
  #[error("'jsxImportSourceTypes' is only supported when 'jsx' is set to 'react-jsx' or 'react-jsxdev'.\n  at {0}")]
  InvalidJjsxImportSourceTypessxValue(Url),
  #[error("Unsupported 'jsx' compiler option value '{value}'. Supported: 'react-jsx', 'react-jsxdev', 'react', 'precompile'\n  at {specifier}")]
  InvalidJsxCompilerOption { value: String, specifier: Url },
}

#[derive(Debug, Error, JsError)]
#[class(type)]
pub enum ResolveTaskConfigError {
  #[error("Configuration file task names cannot be empty")]
  TaskNameEmpty,
  #[error("Configuration file task names must only contain alpha-numeric characters, colons (:), underscores (_), or dashes (-). Task: {0}")]
  TaskNameInvalidCharacter(String),
  #[error("Configuration file task names must start with an alphabetic character. Task: {0}")]
  TaskNameInvalidStartingCharacter(String),
  #[class(inherit)]
  #[error(transparent)]
  ToInvalidConfig(#[from] ToInvalidConfigError),
}

#[derive(Debug, Error, JsError)]
pub enum ResolveExportValueUrlsError {
  #[class(inherit)]
  #[error("Failed to parse exports at {specifier}")]
  ExportsConfig {
    specifier: Url,
    #[source]
    #[inherit]
    error: Box<ConfigFileExportsError>,
  },
  #[class(inherit)]
  #[error("Failed to join {specifier} with {value}")]
  JoinError {
    specifier: Url,
    value: String,
    #[source]
    #[inherit]
    error: url::ParseError,
  },
}

#[derive(Debug, Error, JsError)]
pub enum ToLockConfigError {
  #[class(inherit)]
  #[error(transparent)]
  ToInvalidConfigError(#[from] ToInvalidConfigError),
  #[class(inherit)]
  #[error(transparent)]
  UrlToFilePath(#[from] UrlToFilePathError),
}

#[allow(clippy::disallowed_types)]
pub type ConfigFileRc = crate::sync::MaybeArc<ConfigFile>;

#[derive(Clone, Debug)]
pub struct ConfigFile {
  pub specifier: Url,
  pub json: ConfigFileJson,
}

impl ConfigFile {
  /// Filenames that Deno will recognize when discovering config.
  pub(crate) fn resolve_config_file_names<'a>(
    additional_config_file_names: &[&'a str],
  ) -> Cow<'a, [&'a str]> {
    const CONFIG_FILE_NAMES: [&str; 2] = ["deno.json", "deno.jsonc"];
    if additional_config_file_names.is_empty() {
      Cow::Borrowed(&CONFIG_FILE_NAMES)
    } else {
      Cow::Owned(
        CONFIG_FILE_NAMES
          .iter()
          .copied()
          .chain(additional_config_file_names.iter().copied())
          .collect::<Vec<_>>(),
      )
    }
  }

  pub(crate) fn maybe_find_in_folder(
    sys: &impl FsRead,
    maybe_cache: Option<&dyn DenoJsonCache>,
    folder: &Path,
    config_file_names: &[&str],
  ) -> Result<Option<ConfigFileRc>, ConfigFileReadError> {
    fn is_skippable_err(e: &ConfigFileReadError) -> bool {
      if let ConfigFileReadError::FailedReading { source: ioerr, .. } = e {
        is_skippable_io_error(ioerr)
      } else {
        false
      }
    }

    for config_filename in config_file_names {
      let file_path = folder.join(config_filename);
      if let Some(item) = maybe_cache.and_then(|c| c.get(&file_path)) {
        return Ok(Some(item));
      }
      match ConfigFile::read(sys, &file_path) {
        Ok(cf) => {
          let cf = crate::sync::new_rc(cf);
          log::debug!("Config file found at '{}'", file_path.display());
          if let Some(cache) = maybe_cache {
            cache.set(file_path, cf.clone());
          }
          return Ok(Some(cf));
        }
        Err(e) if is_skippable_err(&e) => {
          // ok, keep going
        }
        Err(e) => {
          return Err(e);
        }
      }
    }
    Ok(None)
  }

  pub fn read(
    sys: &impl FsRead,
    config_path: &Path,
  ) -> Result<Self, ConfigFileReadError> {
    debug_assert!(config_path.is_absolute());
    let specifier = url_from_file_path(config_path)
      .map_err(|_| ConfigFileReadError::PathToUrl(config_path.to_path_buf()))?;
    Self::from_specifier_and_path(sys, specifier, config_path)
  }

  pub fn from_specifier(
    sys: &impl FsRead,
    specifier: Url,
  ) -> Result<Self, ConfigFileReadError> {
    let config_path = url_to_file_path(&specifier)?;
    Self::from_specifier_and_path(sys, specifier, &config_path)
  }

  fn from_specifier_and_path(
    sys: &impl FsRead,
    specifier: Url,
    config_path: &Path,
  ) -> Result<Self, ConfigFileReadError> {
    let text = sys.fs_read_to_string_lossy(config_path).map_err(|err| {
      ConfigFileReadError::FailedReading {
        specifier: specifier.clone(),
        source: err,
      }
    })?;
    Self::new(&text, specifier)
  }

  pub fn new(text: &str, specifier: Url) -> Result<Self, ConfigFileReadError> {
    let jsonc = match jsonc_parser::parse_to_ast(
      text,
      &Default::default(),
      &Default::default(),
    ) {
      Ok(ParseResult {
        value: Some(value @ jsonc_parser::ast::Value::Object(_)),
        ..
      }) => Value::from(value),
      Ok(ParseResult { value: None, .. }) => {
        json!({})
      }
      Err(e) => {
        return Err(ConfigFileReadError::Parse {
          specifier,
          source: Box::new(e),
        });
      }
      _ => {
        return Err(ConfigFileReadError::NotObject { specifier });
      }
    };
    let json: ConfigFileJson =
      serde_json::from_value(jsonc).map_err(|err| {
        ConfigFileReadError::Deserialize {
          specifier: specifier.clone(),
          source: err,
        }
      })?;

    Ok(Self { specifier, json })
  }

  pub fn dir_path(&self) -> PathBuf {
    url_to_file_path(&self.specifier)
      .unwrap()
      .parent()
      .unwrap()
      .to_path_buf()
  }

  /// Returns true if the configuration indicates that JavaScript should be
  /// type checked, otherwise false.
  pub fn get_check_js(&self) -> bool {
    self
      .json
      .compiler_options
      .as_ref()
      .and_then(|co| co.get("checkJs").and_then(|v| v.as_bool()))
      .unwrap_or(false)
  }

  /// Parse `compilerOptions` and return a serde `Value`.
  /// The result also contains any options that were ignored.
  pub fn to_compiler_options(
    &self,
  ) -> Result<ParsedTsConfigOptions, ConfigFileError> {
    if let Some(compiler_options) = self.json.compiler_options.clone() {
      let options: serde_json::Map<String, Value> =
        serde_json::from_value(compiler_options)
          .map_err(ConfigFileError::CompilerOptionsShouldBeObject)?;
      Ok(parse_compiler_options(options, Some(&self.specifier)))
    } else {
      Ok(Default::default())
    }
  }

  pub fn to_import_map_specifier(
    &self,
  ) -> Result<Option<Url>, ConfigFileError> {
    let Some(value) = self.json.import_map.as_ref() else {
      return Ok(None);
    };
    // try to resolve as a url
    if let Ok(specifier) = Url::parse(value) {
      if specifier.scheme() != "file" {
        return Err(ConfigFileError::OnlyFileSpecifiersSupported);
      }
      return Ok(Some(specifier));
    }
    // now as a relative file path
    Ok(Some(url_parent(&self.specifier).join(value)?))
  }

  pub fn to_import_map_path(&self) -> Result<Option<PathBuf>, ConfigFileError> {
    let maybe_specifier = self.to_import_map_specifier()?;
    match maybe_specifier {
      Some(specifier) => Ok(Some(url_to_file_path(&specifier)?)),
      None => Ok(None),
    }
  }

  pub fn vendor(&self) -> Option<bool> {
    self.json.vendor
  }

  /// Resolves the import map potentially resolving the file specified
  /// at the "importMap" entry.
  pub fn to_import_map(
    &self,
    sys: &impl FsRead,
  ) -> Result<Option<ImportMapWithDiagnostics>, ConfigFileError> {
    let maybe_result = self.to_import_map_value(sys)?;
    match maybe_result {
      Some((specifier, value)) => {
        let import_map =
          import_map::parse_from_value(specifier.into_owned(), value)?;
        Ok(Some(import_map))
      }
      None => Ok(None),
    }
  }

  /// Resolves the import map `serde_json::Value` potentially resolving the
  /// file specified at the "importMap" entry.
  pub fn to_import_map_value(
    &self,
    sys: &impl FsRead,
  ) -> Result<Option<(Cow<Url>, serde_json::Value)>, ConfigFileError> {
    // has higher precedence over the path
    if self.json.imports.is_some() || self.json.scopes.is_some() {
      Ok(Some((
        Cow::Borrowed(&self.specifier),
        self.to_import_map_value_from_imports(),
      )))
    } else {
      let Some(specifier) = self.to_import_map_specifier()? else {
        return Ok(None);
      };
      let Ok(import_map_path) = url_to_file_path(&specifier) else {
        return Ok(None);
      };
      let text = sys
        .fs_read_to_string_lossy(&import_map_path)
        .map_err(ConfigFileError::Io)?;
      let value = serde_json::from_str(&text)?;
      // does not expand the imports because this one will use the import map standard
      Ok(Some((Cow::Owned(specifier), value)))
    }
  }

  /// Creates the import map from the imports entry.
  ///
  /// Warning: This does not take into account the 'importMap' entry. Use `to_import_map` instead.
  pub fn to_import_map_from_imports(
    &self,
  ) -> Result<ImportMapWithDiagnostics, ConfigFileError> {
    let value = self.to_import_map_value_from_imports();
    let result = import_map::parse_from_value(self.specifier.clone(), value)?;
    Ok(result)
  }

  pub fn to_import_map_value_from_imports(&self) -> Value {
    let mut value = serde_json::Map::with_capacity(2);
    if let Some(imports) = &self.json.imports {
      value.insert("imports".to_string(), imports.clone());
    }
    if let Some(scopes) = &self.json.scopes {
      value.insert("scopes".to_string(), scopes.clone());
    }
    import_map::ext::expand_import_map_value(Value::Object(value))
  }

  pub fn is_an_import_map(&self) -> bool {
    self.json.imports.is_some() || self.json.scopes.is_some()
  }

  pub fn is_package(&self) -> bool {
    self.json.name.is_some() && self.json.exports.is_some()
  }

  pub fn is_workspace(&self) -> bool {
    self.json.workspace.is_some()
  }

  pub fn has_unstable(&self, name: &str) -> bool {
    self.json.unstable.iter().any(|v| v == name)
  }

  /// Resolve the export values in a config file to their URLs.
  pub fn resolve_export_value_urls(
    &self,
  ) -> Result<Vec<Url>, ResolveExportValueUrlsError> {
    let exports_config = self
      .to_exports_config()
      .map_err(|error| ResolveExportValueUrlsError::ExportsConfig {
        specifier: self.specifier.clone(),
        error: Box::new(error),
      })?
      .into_map();
    let mut exports = Vec::with_capacity(exports_config.len());
    for (_, value) in exports_config {
      let entry_point = self.specifier.join(&value).map_err(|error| {
        ResolveExportValueUrlsError::JoinError {
          specifier: self.specifier.clone(),
          value: value.to_string(),
          error,
        }
      })?;
      exports.push(entry_point);
    }
    Ok(exports)
  }

  pub fn to_exports_config(
    &self,
  ) -> Result<ExportsConfig, ConfigFileExportsError> {
    fn has_extension(value: &str) -> bool {
      let search_text = &value[value.rfind('/').unwrap_or(0)..];
      search_text.contains('.')
    }

    fn validate_key(
      key_display: &dyn Fn() -> Cow<'static, str>,
      key: &str,
    ) -> Result<(), ConfigFileExportsError> {
      if key == "." {
        return Ok(());
      }
      if key.is_empty() {
        return Err(ConfigFileExportsError::KeyMustNotBeEmpty(key_display()));
      }
      if !key.starts_with("./") {
        let suggestion = if key.starts_with('/') {
          format!(".{}", key)
        } else {
          format!("./{}", key)
        };
        return Err(ConfigFileExportsError::KeyMustStartWithDotSlash {
          key: key_display(),
          suggestion,
        });
      }
      if key.ends_with('/') {
        let suggestion = key.trim_end_matches('/');
        return Err(ConfigFileExportsError::KeyMustNotEndWithSlash {
          key: key_display(),
          suggestion: suggestion.to_string(),
        });
      }
      // ban anything that is not [a-zA-Z0-9_-./]
      if key.chars().any(|c| {
        !matches!(c, 'a'..='z' | 'A'..='Z' | '0'..='9' | '_' | '-' | '.' | '/')
      }) {
        return Err(ConfigFileExportsError::KeyInvalidCharacter(key_display()));
      }
      // ban parts consisting of only dots, and empty parts (e.g. `./foo//bar`)
      for part in key.split('/').skip(1) {
        if part.is_empty() || part.chars().all(|c| c == '.') {
          return Err(ConfigFileExportsError::KeyTooManySlashesOrDots(
            key_display(),
          ));
        }
      }
      Ok(())
    }

    fn validate_value(
      key_display: &dyn Fn() -> Cow<'static, str>,
      value: &str,
    ) -> Result<(), ConfigFileExportsError> {
      if value.is_empty() {
        return Err(ConfigFileExportsError::ValueMustNotBeEmpty(key_display()));
      }
      if !value.starts_with("./") {
        let suggestion = if value.starts_with('/') {
          format!(".{}", value)
        } else {
          format!("./{}", value)
        };
        return Err(ConfigFileExportsError::ValueCouldNotBeResolved {
          value: value.to_string(),
          key: key_display(),
          suggestion,
        });
      }
      if value.ends_with('/') {
        let suggestion = value.trim_end_matches('/');
        return Err(ConfigFileExportsError::ValueMustNotEndWithSlash {
          value: value.to_string(),
          key: key_display(),
          suggestion: suggestion.to_string(),
        });
      }
      if !has_extension(value) {
        return Err(ConfigFileExportsError::ValueMissingFileExtension {
          value: value.to_string(),
          key: key_display(),
        });
      }
      Ok(())
    }

    let map = match &self.json.exports {
      Some(Value::Object(map)) => {
        let mut result = IndexMap::with_capacity(map.len());
        for (k, v) in map {
          let key_display = || Cow::Owned(format!("'{}' export", k));
          validate_key(&key_display, k)?;
          match v {
            Value::String(value) => {
              validate_value(&key_display, value)?;
              result.insert(k.clone(), value.clone());
            }
            Value::Object(_) => {
              return Err(
                ConfigFileExportsError::InvalidValueConditionalExports {
                  key: key_display(),
                  value: v.clone(),
                },
              );
            }
            Value::Bool(_)
            | Value::Number(_)
            | Value::Array(_)
            | Value::Null => {
              return Err(ConfigFileExportsError::InvalidValue {
                key: key_display(),
                value: v.clone(),
              });
            }
          }
        }
        result
      }
      Some(Value::String(value)) => {
        validate_value(&|| "root export".into(), value)?;
        IndexMap::from([(".".to_string(), value.clone())])
      }
      Some(
        v @ Value::Bool(_)
        | v @ Value::Array(_)
        | v @ Value::Number(_)
        | v @ Value::Null,
      ) => {
        return Err(ConfigFileExportsError::ExportsKeyInvalidValue(v.clone()));
      }
      None => IndexMap::new(),
    };

    Ok(ExportsConfig {
      base: self.specifier.clone(),
      map,
    })
  }

  pub fn to_exclude_files_config(
    &self,
  ) -> Result<FilePatterns, ToInvalidConfigError> {
    let exclude = self.resolve_exclude_patterns()?;
    let raw_files_config = SerializedFilesConfig {
      exclude,
      ..Default::default()
    };
    raw_files_config
      .into_resolved(&self.specifier)
      .map_err(|error| ToInvalidConfigError::InvalidConfig {
        config: "exclude",
        source: error,
      })
  }

  fn resolve_exclude_patterns(
    &self,
  ) -> Result<Vec<String>, ToInvalidConfigError> {
    let mut exclude: Vec<String> =
      if let Some(exclude) = self.json.exclude.clone() {
        serde_json::from_value(exclude).map_err(|error| {
          ToInvalidConfigError::Parse {
            config: "exclude",
            source: error,
          }
        })?
      } else {
        Vec::new()
      };

    if self.json.vendor == Some(true) {
      exclude.push("vendor".to_string());
    }
    Ok(exclude)
  }

  pub fn to_bench_config(&self) -> Result<BenchConfig, ToInvalidConfigError> {
    match self.json.bench.clone() {
      Some(config) => {
        let mut exclude_patterns = self.resolve_exclude_patterns()?;
        let mut serialized: SerializedBenchConfig =
          serde_json::from_value(config).map_err(|error| {
            ToInvalidConfigError::Parse {
              config: "bench",
              source: error,
            }
          })?;
        // top level excludes at the start because they're lower priority
        exclude_patterns.extend(std::mem::take(&mut serialized.exclude));
        serialized.exclude = exclude_patterns;
        serialized.into_resolved(&self.specifier).map_err(|error| {
          ToInvalidConfigError::InvalidConfig {
            config: "bench",
            source: error,
          }
        })
      }
      None => Ok(BenchConfig {
        files: self.to_exclude_files_config()?,
      }),
    }
  }

  pub fn to_fmt_config(&self) -> Result<FmtConfig, ToInvalidConfigError> {
    match self.json.fmt.clone() {
      Some(config) => {
        let mut exclude_patterns = self.resolve_exclude_patterns()?;
        let mut serialized: SerializedFmtConfig =
          serde_json::from_value(config).map_err(|error| {
            ToInvalidConfigError::Parse {
              config: "fmt",
              source: error,
            }
          })?;
        // top level excludes at the start because they're lower priority
        exclude_patterns.extend(std::mem::take(&mut serialized.exclude));
        serialized.exclude = exclude_patterns;
        serialized.into_resolved(&self.specifier).map_err(|error| {
          ToInvalidConfigError::InvalidConfig {
            config: "fmt",
            source: error,
          }
        })
      }
      None => Ok(FmtConfig {
        options: Default::default(),
        files: self.to_exclude_files_config()?,
      }),
    }
  }

  pub fn to_lint_config(&self) -> Result<LintConfig, ToInvalidConfigError> {
    match self.json.lint.clone() {
      Some(config) => {
        let mut exclude_patterns = self.resolve_exclude_patterns()?;
        let mut serialized: SerializedLintConfig =
          serde_json::from_value(config).map_err(|error| {
            ToInvalidConfigError::Parse {
              config: "lint",
              source: error,
            }
          })?;
        // top level excludes at the start because they're lower priority
        exclude_patterns.extend(std::mem::take(&mut serialized.exclude));
        serialized.exclude = exclude_patterns;
        serialized.into_resolved(&self.specifier).map_err(|error| {
          ToInvalidConfigError::InvalidConfig {
            config: "lint",
            source: error,
          }
        })
      }
      None => Ok(LintConfig {
        options: Default::default(),
        files: self.to_exclude_files_config()?,
      }),
    }
  }

  pub fn to_test_config(&self) -> Result<TestConfig, ToInvalidConfigError> {
    match self.json.test.clone() {
      Some(config) => {
        let mut exclude_patterns = self.resolve_exclude_patterns()?;
        let mut serialized: SerializedTestConfig =
          serde_json::from_value(config).map_err(|error| {
            ToInvalidConfigError::Parse {
              config: "test",
              source: error,
            }
          })?;
        // top level excludes at the start because they're lower priority
        exclude_patterns.extend(std::mem::take(&mut serialized.exclude));
        serialized.exclude = exclude_patterns;
        serialized.into_resolved(&self.specifier).map_err(|error| {
          ToInvalidConfigError::InvalidConfig {
            config: "test",
            source: error,
          }
        })
      }
      None => Ok(TestConfig {
        files: self.to_exclude_files_config()?,
      }),
    }
  }

  pub(crate) fn to_publish_config(
    &self,
  ) -> Result<PublishConfig, ToInvalidConfigError> {
    match self.json.publish.clone() {
      Some(config) => {
        let mut exclude_patterns = self.resolve_exclude_patterns()?;
        let mut serialized: SerializedPublishConfig =
          serde_json::from_value(config).map_err(|error| {
            ToInvalidConfigError::Parse {
              config: "publish",
              source: error,
            }
          })?;
        // top level excludes at the start because they're lower priority
        exclude_patterns.extend(std::mem::take(&mut serialized.exclude));
        serialized.exclude = exclude_patterns;
        serialized.into_resolved(&self.specifier).map_err(|error| {
          ToInvalidConfigError::InvalidConfig {
            config: "public",
            source: error,
          }
        })
      }
      None => Ok(PublishConfig {
        files: self.to_exclude_files_config()?,
      }),
    }
  }

  pub fn to_patch_config(
    &self,
  ) -> Result<Option<Vec<String>>, PatchConfigParseError> {
    match self.json.patch.clone() {
      Some(config) => match config {
        Value::Null => Ok(None),
        config => {
          let members: Vec<String> =
            serde_json::from_value(config).map_err(PatchConfigParseError)?;
          Ok(Some(members))
        }
      },
      None => Ok(None),
    }
  }

  pub fn to_workspace_config(
    &self,
  ) -> Result<Option<WorkspaceConfig>, WorkspaceConfigParseError> {
    match self.json.workspace.clone() {
      Some(config) => match config {
        Value::Null => Ok(None),
        Value::Array(_) => {
          let members: Vec<String> = serde_json::from_value(config)
            .map_err(WorkspaceConfigParseError)?;
          Ok(Some(WorkspaceConfig { members }))
        }
        _ => {
          let config: WorkspaceConfig = serde_json::from_value(config)
            .map_err(WorkspaceConfigParseError)?;
          Ok(Some(config))
        }
      },
      None => Ok(None),
    }
  }

  pub fn to_license(&self) -> Option<String> {
    self.json.license.as_ref().and_then(|value| match value {
      Value::String(license) if !license.trim().is_empty() => {
        Some(license.trim().to_string())
      }
      _ => None,
    })
  }

  /// Return any tasks that are defined in the configuration file as a sequence
  /// of JSON objects providing the name of the task and the arguments of the
  /// task in a detail field.
  pub fn to_lsp_tasks(&self) -> Option<Value> {
    let value = self.json.tasks.clone()?;
    let tasks: BTreeMap<String, String> = serde_json::from_value(value).ok()?;
    Some(
      tasks
        .into_iter()
        .map(|(key, value)| {
          json!({
            "name": key,
            "detail": value,
          })
        })
        .collect(),
    )
  }

  pub fn to_tasks_config(
    &self,
  ) -> Result<Option<IndexMap<String, TaskDefinition>>, ToInvalidConfigError>
  {
    if let Some(config) = self.json.tasks.clone() {
      let tasks_config: IndexMap<String, TaskDefinition> =
        TaskDefinition::deserialize_tasks(config).map_err(|error| {
          ToInvalidConfigError::Parse {
            config: "tasks",
            source: error,
          }
        })?;
      Ok(Some(tasks_config))
    } else {
      Ok(None)
    }
  }

  pub fn to_compiler_option_types(
    &self,
  ) -> Result<Vec<(Url, Vec<String>)>, serde_json::Error> {
    let Some(compiler_options_value) = self.json.compiler_options.as_ref()
    else {
      return Ok(Vec::new());
    };
    let Some(types) = compiler_options_value.get("types") else {
      return Ok(Vec::new());
    };
    let imports: Vec<String> = serde_json::from_value(types.clone())?;
    if !imports.is_empty() {
      let referrer = self.specifier.clone();
      Ok(vec![(referrer, imports)])
    } else {
      Ok(Vec::new())
    }
  }

  /// Based on the compiler options in the configuration file, return the
  /// JSX import source configuration.
  pub fn to_maybe_jsx_import_source_config(
    &self,
  ) -> Result<Option<JsxImportSourceConfig>, ToMaybeJsxImportSourceConfigError>
  {
    let Some(compiler_options_value) = self.json.compiler_options.as_ref()
    else {
      return Ok(None);
    };
    let Some(compiler_options) =
      serde_json::from_value::<CompilerOptions>(compiler_options_value.clone())
        .ok()
    else {
      return Ok(None);
    };
    let module = match compiler_options.jsx.as_deref() {
      Some("react-jsx") => "jsx-runtime".to_string(),
      Some("react-jsxdev") => "jsx-dev-runtime".to_string(),
      Some("react") | None => {
        if compiler_options.jsx_import_source.is_some() {
          return Err(
            ToMaybeJsxImportSourceConfigError::InvalidJsxImportSourceJsxValue(
              self.specifier.clone(),
            ),
          );
        }
        if compiler_options.jsx_import_source_types.is_some() {
          return Err(ToMaybeJsxImportSourceConfigError::InvalidJjsxImportSourceTypessxValue(self.specifier.clone()));
        }
        return Ok(None);
      }
      Some("precompile") => "jsx-runtime".to_string(),
      Some(setting) => {
        return Err(
          ToMaybeJsxImportSourceConfigError::InvalidJsxCompilerOption {
            value: setting.to_string(),
            specifier: self.specifier.clone(),
          },
        )
      }
    };
    Ok(Some(JsxImportSourceConfig {
      default_specifier: compiler_options.jsx_import_source,
      default_types_specifier: compiler_options.jsx_import_source_types,
      module,
      base_url: self.specifier.clone(),
    }))
  }

  pub fn resolve_tasks_config(
    &self,
  ) -> Result<IndexMap<String, TaskDefinition>, ResolveTaskConfigError> {
    let maybe_tasks_config = self.to_tasks_config()?;
    let tasks_config = maybe_tasks_config.unwrap_or_default();
    for key in tasks_config.keys() {
      if key.is_empty() {
        return Err(ResolveTaskConfigError::TaskNameEmpty);
      } else if !key
        .chars()
        .all(|c| c.is_ascii_alphanumeric() || matches!(c, '_' | '-' | ':'))
      {
        return Err(ResolveTaskConfigError::TaskNameInvalidCharacter(
          key.to_string(),
        ));
      } else if !key.chars().next().unwrap().is_ascii_alphabetic() {
        return Err(ResolveTaskConfigError::TaskNameInvalidStartingCharacter(
          key.to_string(),
        ));
      }
    }
    Ok(tasks_config)
  }

  pub fn to_lock_config(
    &self,
  ) -> Result<Option<LockConfig>, ToLockConfigError> {
    if let Some(config) = self.json.lock.clone() {
      let mut lock_config: LockConfig = serde_json::from_value(config)
        .map_err(|error| ToInvalidConfigError::Parse {
          config: "lock",
          source: error,
        })?;
      if let LockConfig::PathBuf(path)
      | LockConfig::Object {
        path: Some(path), ..
      } = &mut lock_config
      {
        *path = url_to_file_path(&self.specifier)?
          .parent()
          .unwrap()
          .join(&path);
      }
      Ok(Some(lock_config))
    } else {
      Ok(None)
    }
  }

  pub fn resolve_lockfile_path(
    &self,
  ) -> Result<Option<PathBuf>, ToLockConfigError> {
    match self.to_lock_config()? {
      Some(LockConfig::Bool(lock)) if !lock => Ok(None),
      Some(LockConfig::PathBuf(lock)) => Ok(Some(lock)),
      Some(LockConfig::Object { path, .. }) if path.is_some() => Ok(path),
      _ => {
        let mut path = url_to_file_path(&self.specifier)?;
        path.set_file_name("deno.lock");
        Ok(Some(path))
      }
    }
  }
}

/// Represents the "default" type library that should be used when type
/// checking the code in the module graph.  Note that a user provided config
/// of `"lib"` would override this value.
#[derive(Debug, Clone, Copy, Eq, Hash, PartialEq)]
pub enum TsTypeLib {
  DenoWindow,
  DenoWorker,
}

impl Default for TsTypeLib {
  fn default() -> Self {
    Self::DenoWindow
  }
}

impl Serialize for TsTypeLib {
  fn serialize<S>(&self, serializer: S) -> Result<S::Ok, S::Error>
  where
    S: Serializer,
  {
    let value = match self {
      Self::DenoWindow => {
        vec!["deno.window".to_string(), "deno.unstable".to_string()]
      }
      Self::DenoWorker => {
        vec!["deno.worker".to_string(), "deno.unstable".to_string()]
      }
    };
    Serialize::serialize(&value, serializer)
  }
}

/// An enum that represents the base tsc configuration to return.
pub enum TsConfigType {
  /// Return a configuration for bundling, using swc to emit the bundle. This is
  /// independent of type checking.
  Bundle,
  /// Return a configuration to use tsc to type check. This
  /// is independent of either bundling or emitting via swc.
  Check { lib: TsTypeLib },
  /// Return a configuration to use swc to emit single module files.
  Emit,
}

#[derive(Debug, Clone, PartialEq, Eq)]
pub struct TsConfigForEmit {
  pub ts_config: TsConfig,
  pub maybe_ignored_options: Option<IgnoredCompilerOptions>,
}

/// For a given configuration type and optionally a configuration file,
/// return a `TsConfig` struct and optionally any user configuration
/// options that were ignored.
pub fn get_ts_config_for_emit(
  config_type: TsConfigType,
  maybe_config_file: Option<&ConfigFile>,
) -> Result<TsConfigForEmit, ConfigFileError> {
  let mut ts_config = match config_type {
    TsConfigType::Bundle => TsConfig::new(json!({
      "allowImportingTsExtensions": true,
      "checkJs": false,
      "emitDecoratorMetadata": false,
      "experimentalDecorators": true,
      "importsNotUsedAsValues": "remove",
      "inlineSourceMap": false,
      "inlineSources": false,
      "sourceMap": false,
      "jsx": "react",
      "jsxFactory": "React.createElement",
      "jsxFragmentFactory": "React.Fragment",
      "module": "NodeNext",
      "moduleResolution": "NodeNext",
    })),
    TsConfigType::Check { lib } => TsConfig::new(json!({
      "allowJs": true,
      "allowImportingTsExtensions": true,
      "allowSyntheticDefaultImports": true,
      "checkJs": false,
      "emitDecoratorMetadata": false,
      "experimentalDecorators": false,
      "incremental": true,
      "jsx": "react",
      "importsNotUsedAsValues": "remove",
      "inlineSourceMap": true,
      "inlineSources": true,
      "isolatedModules": true,
      "lib": lib,
      "module": "NodeNext",
      "moduleResolution": "NodeNext",
      "moduleDetection": "force",
      "noEmit": true,
      "noImplicitOverride": true,
      "resolveJsonModule": true,
      "sourceMap": false,
      "strict": true,
      "target": "esnext",
      "tsBuildInfoFile": "internal:///.tsbuildinfo",
      "useDefineForClassFields": true,
    })),
    TsConfigType::Emit => TsConfig::new(json!({
      "allowImportingTsExtensions": true,
      "checkJs": false,
      "emitDecoratorMetadata": false,
      "experimentalDecorators": false,
      "importsNotUsedAsValues": "remove",
      "inlineSourceMap": true,
      "inlineSources": true,
      "sourceMap": false,
      "jsx": "react",
      "jsxFactory": "React.createElement",
      "jsxFragmentFactory": "React.Fragment",
      "module": "NodeNext",
      "moduleResolution": "NodeNext",
      "resolveJsonModule": true,
    })),
  };
  let maybe_ignored_options =
    ts_config.merge_tsconfig_from_config_file(maybe_config_file)?;
  Ok(TsConfigForEmit {
    ts_config,
    maybe_ignored_options,
  })
}

#[cfg(test)]
mod tests {
  use deno_path_util::url_to_file_path;
  use pretty_assertions::assert_eq;
  use std::path::PathBuf;
  use sys_traits::impls::RealSys;

  use super::*;
  use crate::glob::PathOrPattern;

  #[macro_export]
  macro_rules! assert_contains {
    ($string:expr, $($test:expr),+ $(,)?) => {
      let string = &$string; // This might be a function call or something
      if !($(string.contains($test))||+) {
        panic!("{:?} does not contain any of {:?}", string, [$($test),+]);
      }
    }
  }

  struct UnreachableSys;

  impl sys_traits::BaseFsRead for UnreachableSys {
    fn base_fs_read(
      &self,
      _path: &Path,
    ) -> std::io::Result<Cow<'static, [u8]>> {
      unreachable!()
    }
  }

  fn testdata_path() -> PathBuf {
    PathBuf::from(concat!(env!("CARGO_MANIFEST_DIR"))).join("testdata")
  }

  fn unpack_object<T>(
    result: Result<T, ToInvalidConfigError>,
    name: &str,
  ) -> T {
    result
      .unwrap_or_else(|err| panic!("error parsing {name} object but got {err}"))
  }

  #[test]
  fn read_config_file_absolute() {
    let path = testdata_path().join("module_graph/tsconfig.json");
    let config_file = ConfigFile::read(&RealSys, path.as_path()).unwrap();
    assert!(config_file.json.compiler_options.is_some());
  }

  #[test]
  fn include_config_path_on_error() {
    let path = testdata_path().join("404.json");
    let error = ConfigFile::read(&RealSys, path.as_path()).err().unwrap();
    assert!(error.to_string().contains("404.json"));
  }

  #[test]
  fn test_parse_config() {
    let config_text = r#"{
      "compilerOptions": {
        "build": true,
        // comments are allowed
        "strict": true
      },
      "lint": {
        "include": ["src/"],
        "exclude": ["src/testdata/"],
        "rules": {
          "tags": ["recommended"],
          "include": ["ban-untagged-todo"]
        }
      },
      "fmt": {
        "include": ["src/"],
        "exclude": ["src/testdata/"],
        "useTabs": true,
        "lineWidth": 80,
        "indentWidth": 4,
        "singleQuote": true,
        "proseWrap": "preserve"
      },
      "tasks": {
        "build": "deno run --allow-read --allow-write build.ts",
        "server": "deno run --allow-net --allow-read server.ts",
        "client": {
          "description": "Build client project",
          "command": "deno run -A client.js",
          "dependencies": ["build"]
        }
      },
      "unstable": ["kv", "ffi"]
    }"#;
    let config_dir = Url::parse("file:///deno/").unwrap();
    let config_specifier = config_dir.join("tsconfig.json").unwrap();
    let config_file =
      ConfigFile::new(config_text, config_specifier.clone()).unwrap();
    let ParsedTsConfigOptions {
      options,
      maybe_ignored,
    } = config_file.to_compiler_options().unwrap();
    assert!(options.contains_key("strict"));
    assert_eq!(options.len(), 1);
    assert_eq!(
      maybe_ignored,
      Some(IgnoredCompilerOptions {
        items: vec!["build".to_string()],
        maybe_specifier: Some(config_specifier),
      }),
    );

    let config_dir_path = url_to_file_path(&config_dir).unwrap();
    assert_eq!(
      unpack_object(config_file.to_lint_config(), "lint"),
      LintConfig {
        files: FilePatterns {
          base: config_dir_path.clone(),
          include: Some(PathOrPatternSet::new(vec![PathOrPattern::Path(
            PathBuf::from("/deno/src/")
          )])),
          exclude: PathOrPatternSet::new(vec![PathOrPattern::Path(
            PathBuf::from("/deno/src/testdata/")
          )]),
        },
        options: LintOptionsConfig {
          rules: LintRulesConfig {
            include: Some(vec!["ban-untagged-todo".to_string()]),
            exclude: None,
            tags: Some(vec!["recommended".to_string()]),
          },
          plugins: vec![],
        }
      }
    );
    assert_eq!(
      unpack_object(config_file.to_fmt_config(), "fmt"),
      FmtConfig {
        files: FilePatterns {
          base: config_dir_path.clone(),
          include: Some(PathOrPatternSet::new(vec![PathOrPattern::Path(
            PathBuf::from("/deno/src/")
          )])),
          exclude: PathOrPatternSet::new(vec![PathOrPattern::Path(
            PathBuf::from("/deno/src/testdata/")
          )]),
        },
        options: FmtOptionsConfig {
          use_tabs: Some(true),
          line_width: Some(80),
          indent_width: Some(4),
          single_quote: Some(true),
          prose_wrap: Some(ProseWrap::Preserve),
          ..Default::default()
        },
      }
    );

    let tasks_config = config_file.to_tasks_config().unwrap().unwrap();
    assert_eq!(
      tasks_config["build"],
      "deno run --allow-read --allow-write build.ts".into(),
    );
    assert_eq!(
      tasks_config["server"],
      "deno run --allow-net --allow-read server.ts".into(),
    );
    assert_eq!(
      tasks_config["client"],
      TaskDefinition {
        description: Some("Build client project".to_string()),
        command: Some("deno run -A client.js".to_string()),
        dependencies: vec!["build".to_string()]
      }
    );

    assert_eq!(
      config_file.json.unstable,
      vec!["kv".to_string(), "ffi".to_string()],
    )
  }

  #[test]
  fn test_parse_config_exclude_lower_priority_path() {
    let config_text = r#"{
      "fmt": {
        "exclude": ["!dist/data", "dist/"]
      }
    }"#;
    let config_specifier = Url::parse("file:///deno/tsconfig.json").unwrap();
    let config_file = ConfigFile::new(config_text, config_specifier).unwrap();

    let err = config_file.to_fmt_config().err().unwrap();
    assert_eq!(err.to_string(), "Invalid fmt config");
    assert_eq!(
      std::error::Error::source(&err).unwrap().to_string(),
      r#"Invalid exclude: The negation of '!dist/data' is never reached due to the higher priority 'dist/' exclude. Move '!dist/data' after 'dist/'."#
    );
  }

  #[test]
  fn test_parse_config_exclude_lower_priority_glob() {
    let config_text = r#"{
      "lint": {
        "exclude": ["!dist/data/**/*.ts", "dist/"]
      }
    }"#;
    let config_specifier = Url::parse("file:///deno/tsconfig.json").unwrap();
    let config_file = ConfigFile::new(config_text, config_specifier).unwrap();

    let err = config_file.to_lint_config().err().unwrap();
    assert_eq!(err.to_string(), "Invalid lint config");
    assert_eq!(
      std::error::Error::source(&err).unwrap().to_string(),
      r#"Invalid exclude: The negation of '!dist/data/**/*.ts' is never reached due to the higher priority 'dist/' exclude. Move '!dist/data/**/*.ts' after 'dist/'."#
    );
  }

  #[test]
  fn test_parse_config_with_deprecated_fmt_options() {
    let config_text_both = r#"{
      "fmt": {
        "options": {
          "semiColons": true
        },
        "semiColons": false
      }
    }"#;
    let config_text_deprecated = r#"{
      "fmt": {
        "options": {
          "semiColons": true
        }
      }
    }"#;
    let config_specifier = Url::parse("file:///deno/tsconfig.json").unwrap();
    let config_file_both =
      ConfigFile::new(config_text_both, config_specifier.clone()).unwrap();
    let config_file_deprecated =
      ConfigFile::new(config_text_deprecated, config_specifier).unwrap();

    fn unpack_options(config_file: ConfigFile) -> FmtOptionsConfig {
      unpack_object(config_file.to_fmt_config(), "fmt").options
    }

    let fmt_options_both = unpack_options(config_file_both);
    assert_eq!(fmt_options_both.semi_colons, Some(false));

    let fmt_options_deprecated = unpack_options(config_file_deprecated);
    assert_eq!(fmt_options_deprecated.semi_colons, Some(true));
  }

  #[test]
  fn test_parse_config_with_empty_file() {
    let config_text = "";
    let config_specifier = Url::parse("file:///deno/tsconfig.json").unwrap();
    let config_file = ConfigFile::new(config_text, config_specifier).unwrap();
    config_file.to_compiler_options().unwrap(); // no panic
  }

  #[test]
  fn test_parse_config_with_commented_file() {
    let config_text = r#"//{"foo":"bar"}"#;
    let config_specifier = Url::parse("file:///deno/tsconfig.json").unwrap();
    let config_file = ConfigFile::new(config_text, config_specifier).unwrap();
    config_file.to_compiler_options().unwrap(); // no panic
  }

  #[test]
  fn test_parse_config_with_global_files() {
    let config_text = r#"{
      "exclude": ["foo/"],
      "test": {
        "exclude": ["npm/"],
      },
      "bench": {}
    }"#;
    let config_specifier = Url::parse("file:///deno/tsconfig.json").unwrap();
    let config_file = ConfigFile::new(config_text, config_specifier).unwrap();

    config_file.to_compiler_options().unwrap(); // no panic

    let test_config = config_file.to_test_config().unwrap();
    assert_eq!(test_config.files.include, None);
    assert_eq!(
      test_config.files.exclude,
      PathOrPatternSet::from_absolute_paths(&[
        "/deno/foo/".to_string(),
        "/deno/npm/".to_string(),
      ])
      .unwrap()
    );

    let bench_config = config_file.to_bench_config().unwrap();
    assert_eq!(
      bench_config.files.exclude,
      PathOrPatternSet::from_absolute_paths(&["/deno/foo/".to_string()])
        .unwrap()
    );
  }

  #[test]
  fn test_parse_config_publish() {
    let config_text = r#"{
      "exclude": ["foo/"],
      "publish": {
        "exclude": ["npm/"],
      }
    }"#;
    let config_specifier = Url::parse("file:///deno/tsconfig.json").unwrap();
    let config_file = ConfigFile::new(config_text, config_specifier).unwrap();

    config_file.to_compiler_options().unwrap(); // no panic

    let publish_config = config_file.to_publish_config().unwrap();
    assert_eq!(publish_config.files.include, None);
    assert_eq!(
      publish_config.files.exclude,
      PathOrPatternSet::from_absolute_paths(&[
        "/deno/foo/".to_string(),
        "/deno/npm/".to_string(),
      ])
      .unwrap()
    );
  }

  #[test]
  fn test_parse_config_with_global_files_only() {
    let config_text = r#"{
      "exclude": ["npm/"]
    }"#;
    let config_specifier = Url::parse("file:///deno/tsconfig.json").unwrap();
    let config_file = ConfigFile::new(config_text, config_specifier).unwrap();

    config_file.to_compiler_options().unwrap(); // no panic

    let files_config = config_file.to_exclude_files_config().unwrap();
    assert_eq!(files_config.include, None);
    assert_eq!(
      files_config.exclude,
      PathOrPatternSet::from_absolute_paths(&["/deno/npm/".to_string()])
        .unwrap()
    );

    let lint_config = config_file.to_lint_config().unwrap();
    assert_eq!(lint_config.files.include, None);
    assert_eq!(
      lint_config.files.exclude,
      PathOrPatternSet::from_absolute_paths(&["/deno/npm/".to_string()])
        .unwrap()
    );

    let fmt_config = config_file.to_fmt_config().unwrap();
    assert_eq!(fmt_config.files.include, None);
    assert_eq!(
      fmt_config.files.exclude,
      PathOrPatternSet::from_absolute_paths(&["/deno/npm/".to_string()])
        .unwrap()
    );
  }

  #[test]
  fn test_parse_config_with_invalid_file() {
    let config_text = "{foo:bar}";
    let config_specifier = Url::parse("file:///deno/tsconfig.json").unwrap();
    // Emit error: Unable to parse config file JSON "<config_path>" because of Unexpected token on line 1 column 6.
    assert!(ConfigFile::new(config_text, config_specifier,).is_err());
  }

  #[test]
  fn test_parse_config_with_not_object_file() {
    let config_text = "[]";
    let config_specifier = Url::parse("file:///deno/tsconfig.json").unwrap();
    // Emit error: config file JSON "<config_path>" should be an object
    assert!(ConfigFile::new(config_text, config_specifier,).is_err());
  }

  #[test]
  fn test_jsx_invalid_setting() {
    let config_text = r#"{ "compilerOptions": { "jsx": "preserve" } }"#;
    let config_specifier = Url::parse("file:///deno/tsconfig.json").unwrap();
    let config = ConfigFile::new(config_text, config_specifier).unwrap();
    assert_eq!(
      config.to_maybe_jsx_import_source_config().err().unwrap().to_string(),
      concat!(
        "Unsupported 'jsx' compiler option value 'preserve'. Supported: 'react-jsx', 'react-jsxdev', 'react', 'precompile'\n",
        "  at file:///deno/tsconfig.json",
      ),
    );
  }

  #[test]
  fn test_jsx_import_source_only() {
    let config_specifier = Url::parse("file:///deno/tsconfig.json").unwrap();
    {
      let config_text =
        r#"{ "compilerOptions": { "jsxImportSource": "test" } }"#;
      let config =
        ConfigFile::new(config_text, config_specifier.clone()).unwrap();
      assert_eq!(
        config.to_maybe_jsx_import_source_config().err().unwrap().to_string(),
        concat!(
          "'jsxImportSource' is only supported when 'jsx' is set to 'react-jsx' or 'react-jsxdev'.\n",
          "  at file:///deno/tsconfig.json",
        ),
      );
    }
    {
      let config_text = r#"{ "compilerOptions": { "jsx": "react", "jsxImportSource": "test" } }"#;
      let config = ConfigFile::new(config_text, config_specifier).unwrap();
      assert_eq!(
        config.to_maybe_jsx_import_source_config().err().unwrap().to_string(),
        concat!(
          "'jsxImportSource' is only supported when 'jsx' is set to 'react-jsx' or 'react-jsxdev'.\n",
          "  at file:///deno/tsconfig.json",
        ),
      );
    }
  }

  #[test]
  fn test_jsx_import_source_types_only() {
    let config_specifier = Url::parse("file:///deno/tsconfig.json").unwrap();
    {
      let config_text =
        r#"{ "compilerOptions": { "jsxImportSourceTypes": "test" } }"#;
      let config =
        ConfigFile::new(config_text, config_specifier.clone()).unwrap();
      assert_eq!(
        config.to_maybe_jsx_import_source_config().err().unwrap().to_string(),
        concat!(
          "'jsxImportSourceTypes' is only supported when 'jsx' is set to 'react-jsx' or 'react-jsxdev'.\n",
          "  at file:///deno/tsconfig.json",
        ),
      );
    }
    {
      let config_text = r#"{ "compilerOptions": { "jsx": "react", "jsxImportSourceTypes": "test" } }"#;
      let config = ConfigFile::new(config_text, config_specifier).unwrap();
      assert_eq!(
        config.to_maybe_jsx_import_source_config().err().unwrap().to_string(),
        concat!(
          "'jsxImportSourceTypes' is only supported when 'jsx' is set to 'react-jsx' or 'react-jsxdev'.\n",
          "  at file:///deno/tsconfig.json",
        ),
      );
    }
  }

  #[test]
  fn test_jsx_import_source_valid() {
    let config_text = r#"{ "compilerOptions": { "jsx": "react" } }"#;
    let config_specifier = Url::parse("file:///deno/tsconfig.json").unwrap();
    assert!(ConfigFile::new(config_text, config_specifier,).is_ok());
  }

  #[test]
  fn test_jsx_precompile_skip_setting() {
    let config_text = r#"{ "compilerOptions": { "jsx": "precompile", "jsxPrecompileSkipElements": ["a", "p"] } }"#;
    let config_specifier = Url::parse("file:///deno/tsconfig.json").unwrap();
    assert!(ConfigFile::new(config_text, config_specifier,).is_ok());
  }

  #[test]
  fn task_name_invalid_chars() {
    run_task_error_test(
            r#"{
        "tasks": {
          "build": "deno test",
          "some%test": "deno bundle mod.ts"
        }
      }"#,
            concat!(
                "Configuration file task names must only contain alpha-numeric ",
                "characters, colons (:), underscores (_), or dashes (-). Task: some%test",
            ),
        );
  }

  #[test]
  fn task_name_non_alpha_starting_char() {
    run_task_error_test(
      r#"{
        "tasks": {
          "build": "deno test",
          "1test": "deno bundle mod.ts"
        }
      }"#,
      concat!(
        "Configuration file task names must start with an ",
        "alphabetic character. Task: 1test",
      ),
    );
  }

  #[test]
  fn task_name_empty() {
    run_task_error_test(
      r#"{
        "tasks": {
          "build": "deno test",
          "": "deno bundle mod.ts"
        }
      }"#,
      "Configuration file task names cannot be empty",
    );
  }

  #[track_caller]
  fn run_task_error_test(config_text: &str, expected_error: &str) {
    let config_dir = Url::parse("file:///deno/").unwrap();
    let config_specifier = config_dir.join("tsconfig.json").unwrap();
    let config_file = ConfigFile::new(config_text, config_specifier).unwrap();
    assert_eq!(
      config_file.resolve_tasks_config().unwrap_err().to_string(),
      expected_error,
    );
  }

  #[test]
  fn files_pattern_matches_remote() {
    assert!(FilePatterns::new_with_base(PathBuf::from("/"))
      .matches_specifier(&Url::parse("https://example.com/mod.ts").unwrap()));
  }

  #[test]
  fn resolve_lockfile_path_from_unix_path() {
    let config_file =
      ConfigFile::new("{}", Url::parse("file:///root/deno.json").unwrap())
        .unwrap();
    let lockfile_path = config_file.resolve_lockfile_path().unwrap();
    let lockfile_path = lockfile_path.unwrap();
    assert_eq!(lockfile_path, PathBuf::from("/root/deno.lock"));
  }

  #[test]
  fn exports() {
    fn get_exports(config_text: &str) -> ExportsConfig {
      let config_dir = Url::parse("file:///deno/").unwrap();
      let config_specifier = config_dir.join("tsconfig.json").unwrap();
      let config_file = ConfigFile::new(config_text, config_specifier).unwrap();
      config_file.to_exports_config().unwrap()
    }

    // no exports
    assert_eq!(
      get_exports("{}").into_map(),
      IndexMap::<String, String>::new()
    );
    // string export
    assert_eq!(
      get_exports(r#"{ "exports": "./mod.ts" }"#).into_map(),
      IndexMap::from([(".".to_string(), "./mod.ts".to_string())])
    );
    // map export
    assert_eq!(
      get_exports(r#"{ "exports": { "./export": "./mod.ts" } }"#).into_map(),
      IndexMap::from([("./export".to_string(), "./mod.ts".to_string())])
    );
    // resolve an export
    let exports = get_exports(r#"{ "exports": { "./export": "./mod.ts" } }"#);
    assert_eq!(
      exports
        .get_resolved("./export")
        .unwrap()
        .unwrap()
        .to_string(),
      "file:///deno/mod.ts"
    );
    assert!(exports.get_resolved("./non-existent").unwrap().is_none());
  }

  #[test]
  fn exports_errors() {
    #[track_caller]
    fn run_test(config_text: &str, expected_error: &str) {
      let config_dir = Url::parse("file:///deno/").unwrap();
      let config_specifier = config_dir.join("tsconfig.json").unwrap();
      let config_file = ConfigFile::new(config_text, config_specifier).unwrap();
      assert_eq!(
        config_file.to_exports_config().unwrap_err().to_string(),
        expected_error,
      );
    }

    // empty key
    run_test(
      r#"{ "exports": { "": "./mod.ts" } }"#,
      "The '' export must not be empty. Use '.' if you meant the root export.",
    );
    // no ./ at start of key
    run_test(
      r#"{ "exports": { "mod": "./mod.ts" } }"#,
      "The 'mod' export must start with './'. Did you mean './mod'?",
    );
    // trailing slash in key
    run_test(
      r#"{ "exports": { "./mod/": "./mod.ts" } }"#,
      "The './mod/' export must not end with '/'. Did you mean './mod'?",
    );
    // multiple trailing slash in key
    run_test(
      r#"{ "exports": { "./mod//": "./mod.ts" } }"#,
      "The './mod//' export must not end with '/'. Did you mean './mod'?",
    );
    // unsupported characters in key
    run_test(
      r#"{ "exports": { "./mod*": "./mod.ts" } }"#,
      "The './mod*' export must only contain alphanumeric characters, underscores (_), dashes (-), dots (.), and slashes (/).",
    );
    // double slash in key
    run_test(
      r#"{ "exports": { "./mod//bar": "./mod.ts" } }"#,
      "The './mod//bar' export must not contain double slashes (//), or parts consisting entirely of dots (.).",
    );
    // . part in key
    run_test(
      r#"{ "exports": { "././mod": "./mod.ts" } }"#,
      "The '././mod' export must not contain double slashes (//), or parts consisting entirely of dots (.).",
    );
    // .. part in key
    run_test(
      r#"{ "exports": { "./../mod": "./mod.ts" } }"#,
      "The './../mod' export must not contain double slashes (//), or parts consisting entirely of dots (.).",
    );
    // ...... part in key
    run_test(
      r#"{ "exports": { "./....../mod": "./mod.ts" } }"#,
      "The './....../mod' export must not contain double slashes (//), or parts consisting entirely of dots (.).",
    );

    // empty value
    run_test(
      r#"{ "exports": { "./mod": "" } }"#,
      "The path for the './mod' export must not be empty.",
    );
    // value without ./ at start
    run_test(
      r#"{ "exports": { "./mod": "mod.ts" } }"#,
      "The path 'mod.ts' at the './mod' export could not be resolved as a relative path from the config file. Did you mean './mod.ts'?",
    );
    // value with a trailing slash
    run_test(
      r#"{ "exports": { "./mod": "./folder/" } }"#,
      "The path './folder/' at the './mod' export must not end with '/'. Did you mean './folder'?",
    );
    // value without an extension
    run_test(
      r#"{ "exports": { "./mod": "./folder" } }"#,
      "The path './folder' at the './mod' export is missing a file extension. Add a file extension such as '.js' or '.ts'.",
    );
    // boolean key value
    run_test(
      r#"{ "exports": { "./mod": true } }"#,
      "The path of the './mod' export must be a string, found invalid value 'true'.",
    );
    // object key value
    run_test(
      r#"{ "exports": { "./mod": {} } }"#,
      "The path of the './mod' export must be a string, found invalid value '{}'. Exports in deno.json do not support conditional exports.",
    );
    // non-map or string value
    run_test(
      r#"{ "exports": [] }"#,
      "The 'exports' key must be a string or object, found invalid value '[]'.",
    );
    // null
    run_test(
      r#"{ "exports": { "./mod": null }  }"#,
      "The path of the './mod' export must be a string, found invalid value 'null'.",
    );
  }

  #[test]
  fn resolve_export_value_urls() {
    fn get_exports(config_text: &str) -> Vec<String> {
      let config_dir = Url::parse("file:///deno/").unwrap();
      let config_specifier = config_dir.join("tsconfig.json").unwrap();
      let config_file = ConfigFile::new(config_text, config_specifier).unwrap();
      config_file
        .resolve_export_value_urls()
        .unwrap()
        .into_iter()
        .map(|u| u.to_string())
        .collect()
    }

    // no exports
    assert_eq!(get_exports("{}"), Vec::<String>::new());
    // string export
    assert_eq!(
      get_exports(r#"{ "exports": "./mod.ts" }"#),
      vec!["file:///deno/mod.ts".to_string()]
    );
    // map export
    assert_eq!(
      get_exports(r#"{ "exports": { "./export": "./mod.ts" } }"#),
      vec!["file:///deno/mod.ts".to_string()]
    );
    // multiple
    assert_eq!(
      get_exports(
        r#"{ "exports": { "./export": "./mod.ts", "./other": "./other.ts" } }"#
      ),
      vec![
        "file:///deno/mod.ts".to_string(),
        "file:///deno/other.ts".to_string(),
      ]
    );
  }

  #[test]
  fn test_is_package() {
    fn get_for_config(config_text: &str) -> bool {
      let config_specifier = root_url().join("tsconfig.json").unwrap();
      let config_file = ConfigFile::new(config_text, config_specifier).unwrap();
      config_file.is_package()
    }

    assert!(!get_for_config("{}"));
    assert!(!get_for_config(
      r#"{
        "name": "test"
      }"#
    ));
    assert!(!get_for_config(
      r#"{
        "name": "test",
        "version": "1.0.0"
      }"#
    ));
    assert!(get_for_config(
      r#"{
        "name": "test",
        "exports": "./mod.ts"
      }"#
    ));
    assert!(!get_for_config(
      r#"{
        "version": "1.0.0",
        "exports": "./mod.ts"
      }"#
    ));
    assert!(get_for_config(
      r#"{
        "name": "test",
        "version": "1.0.0",
        "exports": "./mod.ts"
      }"#
    ));
  }

  #[test]
  fn test_to_import_map_from_imports() {
    let config_text = r#"{
      "imports": {
        "@std/test": "jsr:@std/test@0.2.0"
      }
    }"#;
    let config_specifier = root_url().join("deno.json").unwrap();
    let config_file = ConfigFile::new(config_text, config_specifier).unwrap();
    let result = config_file.to_import_map_from_imports().unwrap();

    assert_eq!(
      json!(result.import_map.imports()),
      // imports should be expanded
      json!({
        "@std/test/": "jsr:/@std/test@0.2.0/",
        "@std/test": "jsr:@std/test@0.2.0",
      })
    );
  }

  #[test]
  fn test_to_import_map_imports_entry() {
    let config_text = r#"{
      "imports": { "@std/test": "jsr:@std/test@0.2.0" },
      // will be ignored because imports and scopes takes precedence
      "importMap": "import_map.json",
    }"#;
    let config_specifier = root_url().join("deno.json").unwrap();
<<<<<<< HEAD
    let config_file = ConfigFile::new(
      config_text,
      config_specifier,
      &ConfigParseOptions::default(),
    )
    .unwrap();
    let result = config_file.to_import_map(&UnreachableSys).unwrap().unwrap();
=======
    let config_file = ConfigFile::new(config_text, config_specifier).unwrap();
    let result = config_file
      .to_import_map(|_url| unreachable!())
      .unwrap()
      .unwrap();
>>>>>>> 8782ae6c

    assert_eq!(
      result.import_map.base_url(),
      &root_url().join("deno.json").unwrap()
    );
    assert_eq!(
      json!(result.import_map.imports()),
      // imports should be expanded
      json!({
        "@std/test/": "jsr:/@std/test@0.2.0/",
        "@std/test": "jsr:@std/test@0.2.0",
      })
    );
  }

  #[test]
  fn test_to_import_map_scopes_entry() {
    let config_text = r#"{
      "scopes": { "https://deno.land/x/test/mod.ts": { "@std/test": "jsr:@std/test@0.2.0" } },
      // will be ignored because imports and scopes takes precedence
      "importMap": "import_map.json",
    }"#;
    let config_specifier = root_url().join("deno.json").unwrap();
<<<<<<< HEAD
    let config_file = ConfigFile::new(
      config_text,
      config_specifier,
      &ConfigParseOptions::default(),
    )
    .unwrap();
    let result = config_file.to_import_map(&UnreachableSys).unwrap().unwrap();
=======
    let config_file = ConfigFile::new(config_text, config_specifier).unwrap();
    let result = config_file
      .to_import_map(|_url| unreachable!())
      .unwrap()
      .unwrap();
>>>>>>> 8782ae6c

    assert_eq!(
      result.import_map.base_url(),
      &root_url().join("deno.json").unwrap()
    );
    assert_eq!(
      json!(result.import_map),
      // imports should be expanded
      json!({
        "imports": {},
        "scopes": {
          "https://deno.land/x/test/mod.ts": {
            "@std/test/": "jsr:/@std/test@0.2.0/",
            "@std/test": "jsr:@std/test@0.2.0",
          }
        }
      })
    );
  }

  #[test]
  fn test_to_import_map_import_map_entry() {
    struct MockFs;

    impl sys_traits::BaseFsRead for MockFs {
      fn base_fs_read(
        &self,
        path: &Path,
      ) -> std::io::Result<Cow<'static, [u8]>> {
        assert_eq!(
          path,
          root_url().to_file_path().unwrap().join("import_map.json")
        );
        Ok(Cow::Borrowed(
          r#"{ "imports": { "@std/test": "jsr:@std/test@0.2.0" } }"#.as_bytes(),
        ))
      }
    }

    let config_text = r#"{
      "importMap": "import_map.json",
    }"#;
    let config_specifier = root_url().join("deno.json").unwrap();
<<<<<<< HEAD
    let config_file = ConfigFile::new(
      config_text,
      config_specifier,
      &ConfigParseOptions::default(),
    )
    .unwrap();
    let result = config_file.to_import_map(&MockFs).unwrap().unwrap();
=======
    let config_file = ConfigFile::new(config_text, config_specifier).unwrap();
    let result = config_file
      .to_import_map(|path| {
        assert_eq!(
          path,
          root_url().to_file_path().unwrap().join("import_map.json")
        );
        Ok(
          r#"{ "imports": { "@std/test": "jsr:@std/test@0.2.0" } }"#
            .to_string(),
        )
      })
      .unwrap()
      .unwrap();
>>>>>>> 8782ae6c

    assert_eq!(
      result.import_map.base_url(),
      &root_url().join("import_map.json").unwrap()
    );
    assert_eq!(
      json!(result.import_map.imports()),
      // imports should NOT be expanded
      json!({
        "@std/test": "jsr:@std/test@0.2.0",
      })
    );
  }

  #[test]
  fn test_to_import_map_import_map_remote() {
    let config_text = r#"{
      "importMap": "https://deno.land/import_map.json",
    }"#;
    let config_specifier = root_url().join("deno.json").unwrap();
<<<<<<< HEAD
    let config_file = ConfigFile::new(
      config_text,
      config_specifier,
      &ConfigParseOptions::default(),
    )
    .unwrap();
    let err = config_file.to_import_map(&UnreachableSys).unwrap_err();
=======
    let config_file = ConfigFile::new(config_text, config_specifier).unwrap();
    let err = config_file
      .to_import_map(|_url| unreachable!())
      .unwrap_err();
>>>>>>> 8782ae6c
    assert_eq!(
      err.to_string(),
      concat!(
        "Only file: specifiers are supported for security reasons in ",
        "import maps stored in a deno.json. To use a remote import map, ",
        "use the --import-map flag and \"deno.importMap\" in the ",
        "language server config"
      )
    );
  }

  fn root_url() -> Url {
    if cfg!(windows) {
      Url::parse("file://C:/deno/").unwrap()
    } else {
      Url::parse("file:///deno/").unwrap()
    }
  }

  #[test]
  fn task_comments() {
    let config_text = r#"{
      "tasks": {
        // dev task
        "dev": "deno run -A --watch mod.ts",
        // run task
        // with multiple line comments
        "run": "deno run -A mod.ts", // comments not supported here
        /*
         * test task
         *
         * with multi-line comments
         */
        "test": "deno test",
        /* we should */ /* ignore these */ "fmt": "deno fmt",
        "lint": "deno lint"
        // trailing comments
      },
    }"#;

    let config =
      ConfigFile::new(config_text, root_url().join("deno.jsonc").unwrap())
        .unwrap();
    assert_eq!(
      config.resolve_tasks_config().unwrap(),
      IndexMap::from([
        ("dev".into(), "deno run -A --watch mod.ts".into(),),
        ("run".into(), "deno run -A mod.ts".into(),),
        ("test".into(), "deno test".into(),),
        ("fmt".into(), "deno fmt".into(),),
        ("lint".into(), "deno lint".into(),)
      ])
    );
  }

  #[test]
  fn resolve_import_map_url_parent() {
    let config_text = r#"{ "importMap": "../import_map.json" }"#;
    let file_path = root_url()
      .join("sub/deno.json")
      .unwrap()
      .to_file_path()
      .unwrap();
    let config_specifier = Url::from_file_path(&file_path).unwrap();
    let config_file = ConfigFile::new(config_text, config_specifier).unwrap();
    assert_eq!(
      config_file.to_import_map_path().unwrap().unwrap(),
      file_path
        .parent()
        .unwrap()
        .parent()
        .unwrap()
        .join("import_map.json"),
    );
  }

  #[test]
  fn lock_object() {
    fn root_joined(path: &str) -> PathBuf {
      root_url().join(path).unwrap().to_file_path().unwrap()
    }
    let cases = [
      (
        r#"{ "lock": { "path": "mydeno.lock", "frozen": true } }"#,
        (true, root_joined("mydeno.lock")),
      ),
      (
        r#"{ "lock": { "frozen": false } }"#,
        (false, root_joined("deno.lock")),
      ),
      (
        r#"{ "lock": { "path": "mydeno.lock" } }"#,
        (false, root_joined("mydeno.lock")),
      ),
      (r#"{ "lock": {} }"#, (false, root_joined("deno.lock"))),
    ];
    for (config_text, (frozen, resolved_path)) in cases {
      let config_file =
        ConfigFile::new(config_text, root_url().join("deno.json").unwrap())
          .unwrap();
      let lock_config = config_file.to_lock_config().unwrap().unwrap();
      assert_eq!(
        config_file.resolve_lockfile_path().unwrap().unwrap(),
        resolved_path,
      );
      assert_eq!(lock_config.frozen(), frozen);
    }
  }

  #[test]
  fn node_modules_dir_mode() {
    let cases = [
      (json!("auto"), Ok(NodeModulesDirMode::Auto)),
      (json!("manual"), Ok(NodeModulesDirMode::Manual)),
      (json!("none"), Ok(NodeModulesDirMode::None)),
      (json!(true), Ok(NodeModulesDirMode::Auto)),
      (json!(false), Ok(NodeModulesDirMode::None)),
      (json!("other"), Err(r#"invalid value: string "other", expected "auto", "manual", or "none""#.into()))
    ];

    for (input, expected) in cases {
      assert_eq!(
        NodeModulesDirMode::deserialize(input).map_err(|e| e.to_string()),
        expected
      );
    }
  }
}<|MERGE_RESOLUTION|>--- conflicted
+++ resolved
@@ -2616,21 +2616,8 @@
       "importMap": "import_map.json",
     }"#;
     let config_specifier = root_url().join("deno.json").unwrap();
-<<<<<<< HEAD
-    let config_file = ConfigFile::new(
-      config_text,
-      config_specifier,
-      &ConfigParseOptions::default(),
-    )
-    .unwrap();
+    let config_file = ConfigFile::new(config_text, config_specifier).unwrap();
     let result = config_file.to_import_map(&UnreachableSys).unwrap().unwrap();
-=======
-    let config_file = ConfigFile::new(config_text, config_specifier).unwrap();
-    let result = config_file
-      .to_import_map(|_url| unreachable!())
-      .unwrap()
-      .unwrap();
->>>>>>> 8782ae6c
 
     assert_eq!(
       result.import_map.base_url(),
@@ -2654,21 +2641,8 @@
       "importMap": "import_map.json",
     }"#;
     let config_specifier = root_url().join("deno.json").unwrap();
-<<<<<<< HEAD
-    let config_file = ConfigFile::new(
-      config_text,
-      config_specifier,
-      &ConfigParseOptions::default(),
-    )
-    .unwrap();
+    let config_file = ConfigFile::new(config_text, config_specifier).unwrap();
     let result = config_file.to_import_map(&UnreachableSys).unwrap().unwrap();
-=======
-    let config_file = ConfigFile::new(config_text, config_specifier).unwrap();
-    let result = config_file
-      .to_import_map(|_url| unreachable!())
-      .unwrap()
-      .unwrap();
->>>>>>> 8782ae6c
 
     assert_eq!(
       result.import_map.base_url(),
@@ -2712,30 +2686,8 @@
       "importMap": "import_map.json",
     }"#;
     let config_specifier = root_url().join("deno.json").unwrap();
-<<<<<<< HEAD
-    let config_file = ConfigFile::new(
-      config_text,
-      config_specifier,
-      &ConfigParseOptions::default(),
-    )
-    .unwrap();
+    let config_file = ConfigFile::new(config_text, config_specifier).unwrap();
     let result = config_file.to_import_map(&MockFs).unwrap().unwrap();
-=======
-    let config_file = ConfigFile::new(config_text, config_specifier).unwrap();
-    let result = config_file
-      .to_import_map(|path| {
-        assert_eq!(
-          path,
-          root_url().to_file_path().unwrap().join("import_map.json")
-        );
-        Ok(
-          r#"{ "imports": { "@std/test": "jsr:@std/test@0.2.0" } }"#
-            .to_string(),
-        )
-      })
-      .unwrap()
-      .unwrap();
->>>>>>> 8782ae6c
 
     assert_eq!(
       result.import_map.base_url(),
@@ -2756,20 +2708,8 @@
       "importMap": "https://deno.land/import_map.json",
     }"#;
     let config_specifier = root_url().join("deno.json").unwrap();
-<<<<<<< HEAD
-    let config_file = ConfigFile::new(
-      config_text,
-      config_specifier,
-      &ConfigParseOptions::default(),
-    )
-    .unwrap();
+    let config_file = ConfigFile::new(config_text, config_specifier).unwrap();
     let err = config_file.to_import_map(&UnreachableSys).unwrap_err();
-=======
-    let config_file = ConfigFile::new(config_text, config_specifier).unwrap();
-    let err = config_file
-      .to_import_map(|_url| unreachable!())
-      .unwrap_err();
->>>>>>> 8782ae6c
     assert_eq!(
       err.to_string(),
       concat!(
