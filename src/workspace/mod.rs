--- conflicted
+++ resolved
@@ -18,18 +18,15 @@
 use discovery::ConfigFolder;
 use discovery::DenoOrPkgJson;
 use indexmap::IndexMap;
-<<<<<<< HEAD
 use std::borrow::Cow;
 use std::collections::BTreeMap;
 use std::collections::HashSet;
 use std::collections::VecDeque;
 use std::path::Path;
 use std::path::PathBuf;
-=======
 use sys_traits::FsMetadata;
 use sys_traits::FsRead;
 use sys_traits::FsReadDir;
->>>>>>> 26aad8c3
 use thiserror::Error;
 use url::Url;
 
@@ -5058,12 +5055,7 @@
     sys.fs_insert(root_dir().join("member-a/file.ts"), "");
     sys.fs_insert(root_dir().join("member-a/sub-dir/file.ts"), "");
     let files = FileCollector::new(|_| true)
-<<<<<<< HEAD
-      .collect_file_patterns(&fs, file_patterns.remove(1));
-=======
-      .collect_file_patterns(&sys, file_patterns.remove(1))
-      .unwrap();
->>>>>>> 26aad8c3
+      .collect_file_patterns(&sys, file_patterns.remove(1));
     assert!(files.is_empty());
   }
 
@@ -5125,12 +5117,7 @@
     sys.fs_insert(root_dir().join("member-a/file.ts"), "");
     sys.fs_insert(root_dir().join("member-a/sub-dir/file.ts"), "");
     let files = FileCollector::new(|_| true)
-<<<<<<< HEAD
-      .collect_file_patterns(&fs, file_patterns.remove(1));
-=======
-      .collect_file_patterns(&sys, file_patterns.remove(1))
-      .unwrap();
->>>>>>> 26aad8c3
+      .collect_file_patterns(&sys, file_patterns.remove(1));
     // should only have member-a/sub-dir/file.ts and not member-a/file.ts
     assert_eq!(files, vec![root_dir().join("member-a/sub-dir/file.ts")]);
   }
