// Copyright 2018-2024 the Deno authors. MIT license.

use deno_error::JsError;
use deno_package_json::PackageJson;
use deno_package_json::PackageJsonLoadError;
use deno_package_json::PackageJsonRc;
use deno_path_util::url_from_directory_path;
use deno_path_util::url_parent;
use deno_path_util::url_to_file_path;
use deno_semver::package::PackageNv;
use deno_semver::package::PackageReq;
use deno_semver::RangeSetOrTag;
use deno_semver::Version;
use deno_semver::VersionReq;
use discovery::discover_workspace_config_files;
use discovery::ConfigFileDiscovery;
use discovery::ConfigFolder;
use discovery::DenoOrPkgJson;
use indexmap::IndexMap;
use indexmap::IndexSet;
use std::borrow::Cow;
use std::collections::BTreeMap;
use std::collections::HashSet;
use std::collections::VecDeque;
use std::path::Path;
use std::path::PathBuf;
use sys_traits::FsMetadata;
use sys_traits::FsRead;
use sys_traits::FsReadDir;
use thiserror::Error;
use url::Url;

use crate::deno_json;
use crate::deno_json::get_ts_config_for_emit;
use crate::deno_json::BenchConfig;
use crate::deno_json::ConfigFile;
use crate::deno_json::ConfigFileError;
use crate::deno_json::ConfigFileRc;
use crate::deno_json::ConfigFileReadError;
use crate::deno_json::FmtConfig;
use crate::deno_json::FmtOptionsConfig;
use crate::deno_json::JsxImportSourceConfig;
use crate::deno_json::LintConfig;
use crate::deno_json::LintOptionsConfig;
use crate::deno_json::LintRulesConfig;
use crate::deno_json::NodeModulesDirMode;
use crate::deno_json::NodeModulesDirParseError;
use crate::deno_json::PatchConfigParseError;
use crate::deno_json::PublishConfig;
pub use crate::deno_json::TaskDefinition;
use crate::deno_json::TestConfig;
use crate::deno_json::ToInvalidConfigError;
use crate::deno_json::ToLockConfigError;
use crate::deno_json::TsConfigForEmit;
use crate::deno_json::TsConfigType;
use crate::deno_json::WorkspaceConfigParseError;
use crate::glob::FilePatterns;
use crate::glob::PathOrPattern;
use crate::glob::PathOrPatternParseError;
use crate::glob::PathOrPatternSet;
use crate::sync::new_rc;
use crate::UrlToFilePathError;

mod discovery;
mod resolver;

pub use resolver::CreateResolverOptions;
pub use resolver::MappedResolution;
pub use resolver::MappedResolutionDiagnostic;
pub use resolver::MappedResolutionError;
pub use resolver::PackageJsonDepResolution;
pub use resolver::ResolverWorkspaceJsrPackage;
pub use resolver::SpecifiedImportMap;
pub use resolver::WorkspaceResolvePkgJsonFolderError;
pub use resolver::WorkspaceResolvePkgJsonFolderErrorKind;
pub use resolver::WorkspaceResolver;
pub use resolver::WorkspaceResolverCreateError;

#[allow(clippy::disallowed_types)]
type UrlRc = crate::sync::MaybeArc<Url>;
#[allow(clippy::disallowed_types)]
type WorkspaceRc = crate::sync::MaybeArc<Workspace>;

#[derive(Debug, Clone)]
pub struct JsrPackageConfig {
  /// The package name.
  pub name: String,
  pub member_dir: WorkspaceDirectory,
  pub config_file: ConfigFileRc,
  pub license: Option<String>,
}

#[derive(Debug, Clone)]
pub struct NpmPackageConfig {
  pub nv: PackageNv,
  pub workspace_dir: WorkspaceDirectory,
  pub pkg_json: PackageJsonRc,
}

impl NpmPackageConfig {
  pub fn matches_req(&self, req: &PackageReq) -> bool {
    self.matches_name_and_version_req(&req.name, &req.version_req)
  }

  pub fn matches_name_and_version_req(
    &self,
    name: &str,
    version_req: &VersionReq,
  ) -> bool {
    if name != self.nv.name {
      return false;
    }
    match version_req.inner() {
      RangeSetOrTag::RangeSet(set) => set.satisfies(&self.nv.version),
      RangeSetOrTag::Tag(tag) => tag == "workspace",
    }
  }
}

#[derive(Clone, Debug, Default, Hash, PartialEq)]
pub struct WorkspaceLintConfig {
  pub report: Option<String>,
}

#[derive(Debug, Clone, Error, JsError, PartialEq, Eq)]
#[class(type)]
pub enum WorkspaceDiagnosticKind {
  #[error(
    "\"{0}\" field can only be specified in the workspace root deno.json file."
  )]
  RootOnlyOption(&'static str),
  #[error("\"{0}\" field can only be specified in a workspace member deno.json file and not the workspace root file.")]
  MemberOnlyOption(&'static str),
  #[error("\"workspaces\" field was ignored. Use \"workspace\" instead.")]
  InvalidWorkspacesOption,
  #[error("\"exports\" field should be specified when specifying a \"name\".")]
  MissingExports,
  #[error("\"importMap\" field is ignored when \"imports\" or \"scopes\" are specified in the config file.")]
  ImportMapReferencingImportMap,
  #[error("Patching npm packages ({package_json_url}) is not implemented.")]
  NpmPatchNotImplemented { package_json_url: Url },
  #[error("`\"nodeModulesDir\": {previous}` is deprecated in Deno 2.0. Use `\"nodeModulesDir\": \"{suggestion}\"` instead")]
  DeprecatedNodeModulesDirOption {
    previous: bool,
    suggestion: NodeModulesDirMode,
  },
  #[error("Invalid workspace member name \"{name}\". Ensure the name is in the format '@scope/name'.")]
  InvalidMemberName { name: String },
}

#[derive(Debug, Error, JsError, Clone, PartialEq, Eq)]
#[class(inherit)]
#[error("{}\n    at {}", .kind, .config_url)]
pub struct WorkspaceDiagnostic {
  #[inherit]
  pub kind: WorkspaceDiagnosticKind,
  pub config_url: Url,
}

#[derive(Debug, Error, JsError)]
pub enum ResolveWorkspacePatchError {
  #[class(inherit)]
  #[error(transparent)]
  ConfigRead(#[from] ConfigReadError),
  #[class(type)]
  #[error("Could not find patch member in '{}'.", .dir_url)]
  NotFound { dir_url: Url },
  #[class(type)]
  #[error("Workspace member cannot be specified as a patch.")]
  WorkspaceMemberNotAllowed,
  #[class(inherit)]
  #[error(transparent)]
  InvalidPatch(#[from] url::ParseError),
  #[class(inherit)]
  #[error(transparent)]
  Workspace(Box<WorkspaceDiscoverError>),
}

#[derive(Debug, Error, JsError)]
pub enum ConfigReadError {
  #[class(inherit)]
  #[error(transparent)]
  DenoJsonRead(#[from] ConfigFileReadError),
  #[class(inherit)]
  #[error(transparent)]
  PackageJsonRead(#[from] PackageJsonLoadError),
}

#[derive(Debug, Error, JsError)]
#[class(type)]
pub enum ResolveWorkspaceMemberError {
  #[class(inherit)]
  #[error(transparent)]
  ConfigRead(#[from] ConfigReadError),
  #[error("Could not find config file for workspace member in '{}'.", .dir_url)]
  NotFound { dir_url: Url },
  #[error("Could not find package.json for workspace member in '{}'.", .dir_url)]
  NotFoundPackageJson { dir_url: Url },
  #[error("Could not find config file for workspace member in '{}'. Ensure you specify the directory and not the configuration file in the workspace member.", .dir_url)]
  NotFoundMaybeSpecifiedFile { dir_url: Url },
  #[error("Workspace member must be nested in a directory under the workspace.\n  Member: {member_url}\n  Workspace: {workspace_url}")]
  NonDescendant { workspace_url: Url, member_url: Url },
  #[error("Cannot specify a workspace member twice ('{}').", .member)]
  Duplicate { member: String },
  #[error("The '{name}' package ('{deno_json_url}') cannot have the same name as the package at '{other_deno_json_url}'.")]
  DuplicatePackageName {
    name: String,
    deno_json_url: Url,
    other_deno_json_url: Url,
  },
  #[error("Remove the reference to the current config file (\"{}\") in \"workspaces\".", .member)]
  InvalidSelfReference { member: String },
  #[class(inherit)]
  #[error("Invalid workspace member '{}' for config '{}'.", member, base)]
  InvalidMember {
    base: Url,
    member: String,
    #[source]
    #[inherit]
    source: url::ParseError,
  },
  #[class(inherit)]
  #[error(
    "Failed converting {kind} workspace member '{}' to pattern for config '{}'.",
    member,
    base
  )]
  MemberToPattern {
    kind: &'static str,
    base: Url,
    member: String,
    // this error has the text that failed
    #[source]
    #[inherit]
    source: PathOrPatternParseError,
  },
}

#[derive(Debug, Error, JsError)]
#[class(inherit)]
#[error(transparent)]
pub struct WorkspaceDiscoverError(Box<WorkspaceDiscoverErrorKind>);

impl WorkspaceDiscoverError {
  pub fn as_kind(&self) -> &WorkspaceDiscoverErrorKind {
    &self.0
  }

  pub fn into_kind(self) -> WorkspaceDiscoverErrorKind {
    *self.0
  }
}

impl<E> From<E> for WorkspaceDiscoverError
where
  WorkspaceDiscoverErrorKind: From<E>,
{
  fn from(err: E) -> Self {
    WorkspaceDiscoverError(Box::new(WorkspaceDiscoverErrorKind::from(err)))
  }
}

#[derive(Debug, Error, JsError)]
#[class(type)]
pub enum FailedResolvingStartDirectoryError {
  #[error("No paths provided.")]
  NoPathsProvided,
  #[error("Could not resolve path: '{}'.", .0.display())]
  CouldNotResolvePath(PathBuf),
  #[error("Provided config file path ('{}') had no parent directory.", .0.display())]
  PathHasNoParentDirectory(PathBuf),
}

#[derive(Debug, Error, JsError)]
pub enum WorkspaceDiscoverErrorKind {
  #[class(inherit)]
  #[error("Failed resolving start directory.")]
  FailedResolvingStartDirectory(#[source] FailedResolvingStartDirectoryError),
  #[class(inherit)]
  #[error(transparent)]
  ConfigRead(#[from] ConfigReadError),
  #[class(inherit)]
  #[error(transparent)]
  PackageJsonReadError(#[from] PackageJsonLoadError),
  #[class(inherit)]
  #[error(transparent)]
  PatchConfigParseError(#[from] PatchConfigParseError),
  #[class(inherit)]
  #[error(transparent)]
  WorkspaceConfigParse(#[from] WorkspaceConfigParseError),
  #[class(inherit)]
  #[error(transparent)]
  ResolveMember(#[from] ResolveWorkspaceMemberError),
  #[class(inherit)]
  #[error("Failed loading patch '{}' in config '{}'.", patch, base)]
  ResolvePatch {
    patch: String,
    base: Url,
    #[source]
    #[inherit]
    source: ResolveWorkspacePatchError,
  },
  #[class(type)]
  #[error("Command resolved to multiple config files. Ensure all specified paths are within the same workspace.\n  First: {base_workspace_url}\n  Second: {other_workspace_url}")]
  MultipleWorkspaces {
    base_workspace_url: Url,
    other_workspace_url: Url,
  },
  #[class(inherit)]
  #[error(transparent)]
  UrlToFilePathError(#[from] UrlToFilePathError),
  #[class(type)]
  #[error("Config file must be a member of the workspace.\n  Config: {config_url}\n  Workspace: {workspace_url}")]
  ConfigNotWorkspaceMember { workspace_url: Url, config_url: Url },
}

#[derive(Debug, Clone, Copy)]
pub enum WorkspaceDiscoverStart<'a> {
  Paths(&'a [PathBuf]),
  ConfigFile(&'a Path),
}

#[derive(Debug, Clone, Copy)]
pub enum VendorEnablement<'a> {
  Disable,
  Enable {
    /// The cwd, which will be used when no configuration file is
    /// resolved in order to discover the vendor folder.
    cwd: &'a Path,
  },
}

pub trait WorkspaceCache {
  fn get(&self, dir_path: &Path) -> Option<WorkspaceRc>;
  fn set(&self, dir_path: PathBuf, workspace: WorkspaceRc);
}

#[derive(Default, Clone)]
pub struct WorkspaceDiscoverOptions<'a> {
  /// A cache for deno.json files. This is mostly only useful in the LSP where
  /// workspace discovery may occur multiple times.
  pub deno_json_cache: Option<&'a dyn crate::deno_json::DenoJsonCache>,
  pub pkg_json_cache: Option<&'a dyn deno_package_json::PackageJsonCache>,
  /// A cache for workspaces. This is mostly only useful in the LSP where
  /// workspace discovery may occur multiple times.
  pub workspace_cache: Option<&'a dyn WorkspaceCache>,
  pub additional_config_file_names: &'a [&'a str],
  pub discover_pkg_json: bool,
  pub maybe_vendor_override: Option<VendorEnablement<'a>>,
}

#[derive(Clone)]
pub struct WorkspaceDirectoryEmptyOptions<'a> {
  pub root_dir: UrlRc,
  pub use_vendor_dir: VendorEnablement<'a>,
}

/// Configuration files found in a specific folder.
#[derive(Debug, Default, Clone)]
pub struct FolderConfigs {
  pub deno_json: Option<ConfigFileRc>,
  pub pkg_json: Option<PackageJsonRc>,
}

impl FolderConfigs {
  fn from_config_folder(config_folder: ConfigFolder) -> Self {
    match config_folder {
      ConfigFolder::Single(deno_or_pkg_json) => match deno_or_pkg_json {
        DenoOrPkgJson::Deno(deno_json) => FolderConfigs {
          deno_json: Some(deno_json),
          pkg_json: None,
        },
        DenoOrPkgJson::PkgJson(pkg_json) => FolderConfigs {
          deno_json: None,
          pkg_json: Some(pkg_json),
        },
      },
      ConfigFolder::Both {
        deno_json,
        pkg_json,
      } => FolderConfigs {
        deno_json: Some(deno_json),
        pkg_json: Some(pkg_json),
      },
    }
  }
}

#[derive(Debug, Error, JsError)]
#[class(type)]
#[error("lint.report must be a string")]
pub struct LintConfigError;

#[derive(Debug)]
pub struct Workspace {
  root_dir: UrlRc,
  config_folders: IndexMap<UrlRc, FolderConfigs>,
  patches: BTreeMap<UrlRc, FolderConfigs>,
  pub(crate) vendor_dir: Option<PathBuf>,
}

impl Workspace {
  pub(crate) fn new(
    root: ConfigFolder,
    members: BTreeMap<UrlRc, ConfigFolder>,
    patches: BTreeMap<UrlRc, ConfigFolder>,
    vendor_dir: Option<PathBuf>,
  ) -> Self {
    let root_dir = new_rc(root.folder_url());
    let mut config_folders = IndexMap::with_capacity(members.len() + 1);
    config_folders
      .insert(root_dir.clone(), FolderConfigs::from_config_folder(root));
    config_folders.extend(members.into_iter().map(
      |(folder_url, config_folder)| {
        (folder_url, FolderConfigs::from_config_folder(config_folder))
      },
    ));
    Workspace {
      root_dir,
      config_folders,
      patches: patches
        .into_iter()
        .map(|(url, folder)| (url, FolderConfigs::from_config_folder(folder)))
        .collect(),
      vendor_dir,
    }
  }

  pub fn root_dir(&self) -> &UrlRc {
    &self.root_dir
  }

  pub fn root_dir_path(&self) -> PathBuf {
    url_to_file_path(&self.root_dir).unwrap()
  }

  pub fn root_folder_configs(&self) -> &FolderConfigs {
    self.config_folders.get(&self.root_dir).unwrap()
  }

  pub fn root_deno_json(&self) -> Option<&ConfigFileRc> {
    self.root_folder_configs().deno_json.as_ref()
  }

  pub fn root_pkg_json(&self) -> Option<&PackageJsonRc> {
    self.root_folder_configs().pkg_json.as_ref()
  }

  pub fn config_folders(&self) -> &IndexMap<UrlRc, FolderConfigs> {
    &self.config_folders
  }

  pub fn deno_jsons(&self) -> impl Iterator<Item = &ConfigFileRc> {
    self
      .config_folders
      .values()
      .filter_map(|f| f.deno_json.as_ref())
  }

  pub fn package_jsons(&self) -> impl Iterator<Item = &PackageJsonRc> {
    self
      .config_folders
      .values()
      .filter_map(|f| f.pkg_json.as_ref())
  }

  pub fn jsr_packages<'a>(
    self: &'a WorkspaceRc,
  ) -> impl Iterator<Item = JsrPackageConfig> + 'a {
    self.deno_jsons().filter_map(|c| {
      if !c.is_package() {
        return None;
      }
      Some(JsrPackageConfig {
        member_dir: self.resolve_member_dir(&c.specifier),
        name: c.json.name.clone()?,
        config_file: c.clone(),
        license: c.to_license(),
      })
    })
  }

  pub fn npm_packages(self: &WorkspaceRc) -> Vec<NpmPackageConfig> {
    self
      .package_jsons()
      .filter_map(|c| self.package_json_to_npm_package_config(c))
      .collect()
  }

  fn package_json_to_npm_package_config(
    self: &WorkspaceRc,
    pkg_json: &PackageJsonRc,
  ) -> Option<NpmPackageConfig> {
    Some(NpmPackageConfig {
      workspace_dir: self.resolve_member_dir(&pkg_json.specifier()),
      nv: PackageNv {
        name: deno_semver::StackString::from(pkg_json.name.as_ref()?.as_str()),
        version: {
          let version = pkg_json.version.as_ref()?;
          deno_semver::Version::parse_from_npm(version).ok()?
        },
      },
      pkg_json: pkg_json.clone(),
    })
  }

  pub fn patch_folders(&self) -> impl Iterator<Item = &FolderConfigs> {
    self.patches.values()
  }

  pub fn patch_deno_jsons(&self) -> impl Iterator<Item = &ConfigFileRc> {
    self.patches.values().filter_map(|f| f.deno_json.as_ref())
  }

  pub fn resolver_deno_jsons(&self) -> impl Iterator<Item = &ConfigFileRc> {
    self
      .deno_jsons()
      .chain(self.patches.values().filter_map(|f| f.deno_json.as_ref()))
  }

  pub fn resolver_pkg_jsons(
    &self,
  ) -> impl Iterator<Item = (&UrlRc, &PackageJsonRc)> {
    self
      .config_folders
      .iter()
      .filter_map(|(k, v)| Some((k, v.pkg_json.as_ref()?)))
  }

  pub fn resolver_jsr_pkgs(
    &self,
  ) -> impl Iterator<Item = ResolverWorkspaceJsrPackage> + '_ {
    self
      .config_folders
      .iter()
      .filter_map(|(dir_url, f)| Some((dir_url, f.deno_json.as_ref()?, false)))
      .chain(self.patches.iter().filter_map(|(dir_url, f)| {
        Some((dir_url, f.deno_json.as_ref()?, true))
      }))
      .filter_map(|(dir_url, config_file, is_patch)| {
        let name = config_file.json.name.as_ref()?;
        let version = config_file
          .json
          .version
          .as_ref()
          .and_then(|v| Version::parse_standard(v).ok());
        let exports_config = config_file.to_exports_config().ok()?;
        Some(ResolverWorkspaceJsrPackage {
          is_patch,
          base: dir_url.as_ref().clone(),
          name: name.to_string(),
          version,
          exports: exports_config.into_map(),
        })
      })
  }

  pub fn create_resolver(
    &self,
    sys: &impl FsRead,
    options: CreateResolverOptions,
  ) -> Result<WorkspaceResolver, WorkspaceResolverCreateError> {
    WorkspaceResolver::from_workspace(self, sys, options)
  }

  /// Resolves a workspace directory, which can be used for deriving
  /// configuration specific to a member.
  pub fn resolve_member_dir(
    self: &WorkspaceRc,
    specifier: &Url,
  ) -> WorkspaceDirectory {
    WorkspaceDirectory::new(specifier, self.clone())
  }

  pub fn resolve_deno_json(
    &self,
    specifier: &Url,
  ) -> Option<(&UrlRc, &ConfigFileRc)> {
    self.resolve_deno_json_from_str(specifier.as_str())
  }

  fn resolve_deno_json_from_str(
    &self,
    specifier: &str,
  ) -> Option<(&UrlRc, &ConfigFileRc)> {
    let mut specifier = specifier;
    if !specifier.ends_with('/') {
      specifier = parent_specifier_str(specifier)?;
    }
    loop {
      let (folder_url, folder) = self.resolve_folder_str(specifier)?;
      if let Some(config) = folder.deno_json.as_ref() {
        return Some((folder_url, config));
      }
      specifier = parent_specifier_str(folder_url.as_str())?;
    }
  }

  fn resolve_pkg_json_from_str(
    &self,
    specifier: &str,
  ) -> Option<(&UrlRc, &PackageJsonRc)> {
    let mut specifier = specifier;
    if !specifier.ends_with('/') {
      specifier = parent_specifier_str(specifier)?;
    }
    loop {
      let (folder_url, folder) = self.resolve_folder_str(specifier)?;
      if let Some(pkg_json) = folder.pkg_json.as_ref() {
        return Some((folder_url, pkg_json));
      }
      specifier = parent_specifier_str(folder_url.as_str())?;
    }
  }

  pub fn resolve_folder(
    &self,
    specifier: &Url,
  ) -> Option<(&UrlRc, &FolderConfigs)> {
    self.resolve_folder_str(specifier.as_str())
  }

  fn resolve_folder_str(
    &self,
    specifier: &str,
  ) -> Option<(&UrlRc, &FolderConfigs)> {
    let mut best_match: Option<(&UrlRc, &FolderConfigs)> = None;
    for (dir_url, config) in &self.config_folders {
      if specifier.starts_with(dir_url.as_str())
        && (best_match.is_none()
          || dir_url.as_str().len() > best_match.unwrap().0.as_str().len())
      {
        best_match = Some((dir_url, config));
      }
    }
    best_match
  }

  pub fn diagnostics(&self) -> Vec<WorkspaceDiagnostic> {
    fn check_member_diagnostics(
      member_config: &ConfigFile,
      diagnostics: &mut Vec<WorkspaceDiagnostic>,
    ) {
      if member_config.json.import_map.is_some() {
        diagnostics.push(WorkspaceDiagnostic {
          config_url: member_config.specifier.clone(),
          kind: WorkspaceDiagnosticKind::RootOnlyOption("importMap"),
        });
      }
      if member_config.json.lock.is_some() {
        diagnostics.push(WorkspaceDiagnostic {
          config_url: member_config.specifier.clone(),
          kind: WorkspaceDiagnosticKind::RootOnlyOption("lock"),
        });
      }
      if member_config.json.node_modules_dir.is_some() {
        diagnostics.push(WorkspaceDiagnostic {
          config_url: member_config.specifier.clone(),
          kind: WorkspaceDiagnosticKind::RootOnlyOption("nodeModulesDir"),
        });
      }
      if member_config.json.patch.is_some() {
        diagnostics.push(WorkspaceDiagnostic {
          config_url: member_config.specifier.clone(),
          kind: WorkspaceDiagnosticKind::RootOnlyOption("patch"),
        });
      }
      if member_config.json.scopes.is_some() {
        diagnostics.push(WorkspaceDiagnostic {
          config_url: member_config.specifier.clone(),
          kind: WorkspaceDiagnosticKind::RootOnlyOption("scopes"),
        });
      }
      if !member_config.json.unstable.is_empty() {
        diagnostics.push(WorkspaceDiagnostic {
          config_url: member_config.specifier.clone(),
          kind: WorkspaceDiagnosticKind::RootOnlyOption("unstable"),
        });
      }
      if member_config.json.vendor.is_some() {
        diagnostics.push(WorkspaceDiagnostic {
          config_url: member_config.specifier.clone(),
          kind: WorkspaceDiagnosticKind::RootOnlyOption("vendor"),
        });
      }
      if member_config.json.workspace.is_some() {
        diagnostics.push(WorkspaceDiagnostic {
          config_url: member_config.specifier.clone(),
          kind: WorkspaceDiagnosticKind::RootOnlyOption("workspace"),
        });
      }
      if let Some(value) = &member_config.json.lint {
        if value.get("report").is_some() {
          diagnostics.push(WorkspaceDiagnostic {
            config_url: member_config.specifier.clone(),
            kind: WorkspaceDiagnosticKind::RootOnlyOption("lint.report"),
          });
        }
      }
    }

    fn check_all_configs(
      config: &ConfigFile,
      diagnostics: &mut Vec<WorkspaceDiagnostic>,
    ) {
      if let Some(name) = &config.json.name {
        if !is_valid_jsr_pkg_name(name) {
          diagnostics.push(WorkspaceDiagnostic {
            config_url: config.specifier.clone(),
            kind: WorkspaceDiagnosticKind::InvalidMemberName {
              name: name.clone(),
            },
          });
        }
      }
      if config.json.deprecated_workspaces.is_some() {
        diagnostics.push(WorkspaceDiagnostic {
          config_url: config.specifier.clone(),
          kind: WorkspaceDiagnosticKind::InvalidWorkspacesOption,
        });
      }
      if config.json.name.is_some() && config.json.exports.is_none() {
        diagnostics.push(WorkspaceDiagnostic {
          config_url: config.specifier.clone(),
          kind: WorkspaceDiagnosticKind::MissingExports,
        });
      }
      if config.is_an_import_map() && config.json.import_map.is_some() {
        diagnostics.push(WorkspaceDiagnostic {
          config_url: config.specifier.clone(),
          kind: WorkspaceDiagnosticKind::ImportMapReferencingImportMap,
        });
      }
      if let Some(serde_json::Value::Bool(enabled)) =
        &config.json.node_modules_dir
      {
        diagnostics.push(WorkspaceDiagnostic {
          config_url: config.specifier.clone(),
          kind: WorkspaceDiagnosticKind::DeprecatedNodeModulesDirOption {
            previous: *enabled,
            suggestion: if config.json.unstable.iter().any(|v| v == "byonm") {
              NodeModulesDirMode::Manual
            } else if *enabled {
              NodeModulesDirMode::Auto
            } else {
              NodeModulesDirMode::None
            },
          },
        })
      }
    }

    let mut diagnostics = Vec::new();
    for (url, folder) in &self.config_folders {
      if let Some(config) = &folder.deno_json {
        let is_root = url == &self.root_dir;
        if !is_root {
          check_member_diagnostics(config, &mut diagnostics);
        }

        check_all_configs(config, &mut diagnostics);
      }
    }

    for folder in self.patches.values() {
      if let Some(config) = &folder.deno_json {
        if config.json.patch.is_some() {
          // supporting patching in patches is too complicated
          diagnostics.push(WorkspaceDiagnostic {
            config_url: config.specifier.clone(),
            kind: WorkspaceDiagnosticKind::RootOnlyOption("patch"),
          });
        }
      }

      if let Some(root_deno_json) = self.root_deno_json() {
        if let Some(pkg_json) = &folder.pkg_json {
          diagnostics.push(WorkspaceDiagnostic {
            config_url: root_deno_json.specifier.clone(),
            kind: WorkspaceDiagnosticKind::NpmPatchNotImplemented {
              package_json_url: pkg_json.specifier(),
            },
          });
        }
      }
    }

    diagnostics
  }

  pub fn vendor_dir_path(&self) -> Option<&PathBuf> {
    self.vendor_dir.as_ref()
  }

<<<<<<< HEAD
  pub fn to_lint_config(&self) -> Result<WorkspaceLintConfig, AnyError> {
=======
  pub fn to_compiler_options(
    &self,
  ) -> Result<Option<ParsedTsConfigOptions>, ConfigFileError> {
    self
      .with_root_config_only(|root_config| root_config.to_compiler_options())
      .map(|o| o.map(Some))
      .unwrap_or(Ok(None))
  }

  pub fn to_lint_config(&self) -> Result<WorkspaceLintConfig, LintConfigError> {
>>>>>>> e48aa992
    self
      .with_root_config_only(|root_config| {
        Ok(WorkspaceLintConfig {
          report: match root_config
            .json
            .lint
            .as_ref()
            .and_then(|l| l.get("report"))
          {
            Some(report) => match report {
              serde_json::Value::String(value) => Some(value.to_string()),
              serde_json::Value::Null => None,
              serde_json::Value::Bool(_)
              | serde_json::Value::Number(_)
              | serde_json::Value::Array(_)
              | serde_json::Value::Object(_) => {
                return Err(LintConfigError);
              }
            },
            None => None,
          },
        })
      })
      .unwrap_or(Ok(Default::default()))
  }

<<<<<<< HEAD
  pub fn to_import_map_path(&self) -> Result<Option<PathBuf>, AnyError> {
=======
  pub fn resolve_ts_config_for_emit(
    &self,
    config_type: TsConfigType,
  ) -> Result<TsConfigForEmit, ConfigFileError> {
    get_ts_config_for_emit(
      config_type,
      self.root_deno_json().map(|c| c.as_ref()),
    )
  }

  pub fn to_import_map_path(&self) -> Result<Option<PathBuf>, ConfigFileError> {
>>>>>>> e48aa992
    self
      .with_root_config_only(|root_config| root_config.to_import_map_path())
      .unwrap_or(Ok(None))
  }

  pub fn resolve_lockfile_path(
    &self,
  ) -> Result<Option<PathBuf>, ToLockConfigError> {
    if let Some(deno_json) = self.root_deno_json() {
      Ok(deno_json.resolve_lockfile_path()?)
    } else if let Some(pkg_json) = self.root_pkg_json() {
      Ok(pkg_json.path.parent().map(|p| p.join("deno.lock")))
    } else {
      Ok(None)
    }
  }

<<<<<<< HEAD
  pub fn resolve_file_patterns_for_members(
    self: &WorkspaceRc,
    cli_args: &FilePatterns,
  ) -> Result<Vec<(WorkspaceDirectory, FilePatterns)>, AnyError> {
    self.resolve_config_for_members(cli_args, |dir, patterns| {
      dir.to_resolved_file_patterns(patterns)
    })
=======
  pub fn to_compiler_option_types(
    self: &WorkspaceRc,
  ) -> Result<Vec<(Url, Vec<String>)>, serde_json::Error> {
    self
      .with_root_config_only(|root_config| {
        root_config.to_compiler_option_types()
      })
      .unwrap_or(Ok(Vec::new()))
  }

  pub fn to_maybe_jsx_import_source_config(
    self: &WorkspaceRc,
  ) -> Result<
    Option<JsxImportSourceConfig>,
    deno_json::ToMaybeJsxImportSourceConfigError,
  > {
    self
      .with_root_config_only(|root_config| {
        root_config.to_maybe_jsx_import_source_config()
      })
      .unwrap_or(Ok(None))
>>>>>>> e48aa992
  }

  pub fn resolve_bench_config_for_members(
    self: &WorkspaceRc,
    cli_args: &FilePatterns,
  ) -> Result<Vec<(WorkspaceDirectory, BenchConfig)>, ToInvalidConfigError> {
    self.resolve_config_for_members(cli_args, |dir, patterns| {
      dir.to_bench_config(patterns)
    })
  }

  pub fn resolve_lint_config_for_members(
    self: &WorkspaceRc,
    cli_args: &FilePatterns,
  ) -> Result<Vec<(WorkspaceDirectory, LintConfig)>, ToInvalidConfigError> {
    self.resolve_config_for_members(cli_args, |dir, patterns| {
      dir.to_lint_config(patterns)
    })
  }

  pub fn resolve_fmt_config_for_members(
    self: &WorkspaceRc,
    cli_args: &FilePatterns,
  ) -> Result<Vec<(WorkspaceDirectory, FmtConfig)>, ToInvalidConfigError> {
    self.resolve_config_for_members(cli_args, |dir, patterns| {
      dir.to_fmt_config(patterns)
    })
  }

  pub fn resolve_test_config_for_members(
    self: &WorkspaceRc,
    cli_args: &FilePatterns,
  ) -> Result<Vec<(WorkspaceDirectory, TestConfig)>, ToInvalidConfigError> {
    self.resolve_config_for_members(cli_args, |dir, patterns| {
      dir.to_test_config(patterns)
    })
  }

  fn resolve_config_for_members<TConfig, E>(
    self: &WorkspaceRc,
    cli_args: &FilePatterns,
<<<<<<< HEAD
    resolve_config: impl Fn(
      &WorkspaceDirectory,
      FilePatterns,
    ) -> Result<TConfig, AnyError>,
  ) -> Result<Vec<(WorkspaceDirectory, TConfig)>, AnyError> {
    // Remote specifiers are lost when splitting by folder. Extract them and
    // insert them later into the dir associated with `cli_args.base`.
    let remote_specifiers = cli_args
      .include
      .as_ref()
      .map(|p| {
        p.inner()
          .iter()
          .filter_map(|p| match p {
            PathOrPattern::RemoteUrl(s) => Some(s.clone()),
            PathOrPattern::Path(_) => None,
            PathOrPattern::NegatedPath(_) => None,
            PathOrPattern::Pattern(_) => None,
          })
          .collect::<Vec<_>>()
      })
      .filter(|s| !s.is_empty());
    let base_path = cli_args.base.clone();
    let mut cli_args_by_folder =
      self.split_cli_args_by_deno_json_folder(cli_args);
    (|| {
      let remote_specifiers = remote_specifiers?;
      let base_specifier = url_from_directory_path(&base_path).ok()?;
      let base_dir_specifier = self.resolve_folder(&base_specifier)?.0.clone();
      let patterns = cli_args_by_folder
        .entry(base_dir_specifier)
        .or_insert_with(|| FilePatterns {
          base: base_path,
          include: Some(Default::default()),
          exclude: Default::default(),
        });
      let include = patterns.include.as_mut()?.inner_mut();
      include
        .extend(remote_specifiers.into_iter().map(PathOrPattern::RemoteUrl));
      Some(())
    })();
=======
    resolve_config: impl Fn(&WorkspaceDirectory, FilePatterns) -> Result<TConfig, E>,
  ) -> Result<Vec<(WorkspaceDirectory, TConfig)>, E> {
    let cli_args_by_folder = self.split_cli_args_by_deno_json_folder(cli_args);
>>>>>>> e48aa992
    let mut result = Vec::with_capacity(cli_args_by_folder.len());
    for (folder_url, patterns) in cli_args_by_folder {
      let dir = self.resolve_member_dir(&folder_url);
      let config = resolve_config(&dir, patterns)?;
      result.push((dir, config));
    }
    Ok(result)
  }

  fn split_cli_args_by_deno_json_folder(
    &self,
    cli_args: &FilePatterns,
  ) -> IndexMap<UrlRc, FilePatterns> {
    fn common_ancestor(a: &Path, b: &Path) -> PathBuf {
      a.components()
        .zip(b.components())
        .take_while(|(a, b)| a == b)
        .map(|(a, _)| a)
        .collect()
    }

    let cli_arg_patterns = cli_args.split_by_base();
    let deno_json_folders = self
      .config_folders
      .iter()
      .filter(|(_, folder)| folder.deno_json.is_some())
      .map(|(url, folder)| {
        let dir_path = url_to_file_path(url).unwrap();
        (dir_path, (url, folder))
      })
      .collect::<Vec<_>>();
    let mut results: IndexMap<_, FilePatterns> =
      IndexMap::with_capacity(deno_json_folders.len() + 1);
    for pattern in cli_arg_patterns {
      let mut matches = Vec::with_capacity(deno_json_folders.len());
      for (dir_path, v) in deno_json_folders.iter() {
        if pattern.base.starts_with(dir_path)
          || dir_path.starts_with(&pattern.base)
        {
          matches.push((dir_path, *v));
        }
      }
      // remove any non-sub/current folders that start with another folder
      let mut indexes_to_remove = VecDeque::with_capacity(matches.len());
      for (i, (m, _)) in matches.iter().enumerate() {
        if !m.starts_with(&pattern.base)
          && matches.iter().any(|(sub, _)| {
            sub.starts_with(m) && sub != m && pattern.base.starts_with(m)
          })
        {
          indexes_to_remove.push_back(i);
        }
      }
      let mut matched_folder_urls =
        Vec::with_capacity(std::cmp::max(1, matches.len()));
      if matches.is_empty() {
        // This will occur when someone specifies a file that's outside
        // the workspace directory. In this case, use the root directory's config
        // so that it's consistent across the workspace.
        matched_folder_urls.push(&self.root_dir);
      }
      for (i, (_dir_path, (folder_url, _config))) in matches.iter().enumerate()
      {
        if let Some(skip_index) = indexes_to_remove.front() {
          if i == *skip_index {
            indexes_to_remove.pop_front();
            continue;
          }
        }
        matched_folder_urls.push(folder_url);
      }
      for folder_url in matched_folder_urls {
        let entry = results.entry((*folder_url).clone());
        let folder_path = url_to_file_path(folder_url).unwrap();
        match entry {
          indexmap::map::Entry::Occupied(entry) => {
            let entry = entry.into_mut();
            let common_base = common_ancestor(&pattern.base, &entry.base);
            if common_base.starts_with(&folder_path)
              && entry.base.starts_with(&common_base)
            {
              entry.base = common_base;
            }
            match &mut entry.include {
              Some(set) => {
                if let Some(includes) = &pattern.include {
                  for include in includes.inner() {
                    if !set.inner().contains(include) {
                      set.push(include.clone())
                    }
                  }
                }
              }
              None => {
                entry.include.clone_from(&pattern.include);
              }
            }
          }
          indexmap::map::Entry::Vacant(entry) => {
            entry.insert(FilePatterns {
              base: if pattern.base.starts_with(&folder_path) {
                pattern.base.clone()
              } else {
                folder_path.clone()
              },
              include: pattern.include.clone(),
              exclude: pattern.exclude.clone(),
            });
          }
        }
      }
    }
    results
  }

  pub fn resolve_config_excludes(
    &self,
  ) -> Result<PathOrPatternSet, ToInvalidConfigError> {
    // have the root excludes at the front because they're lower priority
    let mut excludes = match &self.root_deno_json() {
      Some(c) => c.to_exclude_files_config()?.exclude.into_path_or_patterns(),
      None => Default::default(),
    };
    for (dir_url, folder) in self.config_folders.iter() {
      let Some(deno_json) = folder.deno_json.as_ref() else {
        continue;
      };
      if dir_url == &self.root_dir {
        continue;
      }
      excludes.extend(
        deno_json
          .to_exclude_files_config()?
          .exclude
          .into_path_or_patterns(),
      );
    }
    Ok(PathOrPatternSet::new(excludes))
  }

  pub fn unstable_features(&self) -> &[String] {
    self
      .with_root_config_only(|deno_json| {
        (&deno_json.json.unstable) as &[String]
      })
      .unwrap_or(&[])
  }

  pub fn has_unstable(&self, name: &str) -> bool {
    self
      .with_root_config_only(|deno_json| deno_json.has_unstable(name))
      .unwrap_or(false)
  }

  fn with_root_config_only<'a, R>(
    &'a self,
    with_root: impl Fn(&'a ConfigFile) -> R,
  ) -> Option<R> {
    self.root_deno_json().map(|c| with_root(c))
  }

  pub fn node_modules_dir(
    &self,
  ) -> Result<Option<NodeModulesDirMode>, deno_json::NodeModulesDirParseError>
  {
    self
      .root_deno_json()
      .and_then(|c| c.json.node_modules_dir.as_ref())
      .map(|v| {
        serde_json::from_value::<NodeModulesDirMode>(v.clone())
          .map_err(|err| NodeModulesDirParseError { source: err })
      })
      .transpose()
  }
}

#[derive(Debug, Clone)]
struct WorkspaceDirConfig<T> {
  #[allow(clippy::disallowed_types)]
  member: crate::sync::MaybeArc<T>,
  // will be None when it doesn't exist or the member config
  // is the root config
  #[allow(clippy::disallowed_types)]
  root: Option<crate::sync::MaybeArc<T>>,
}

#[derive(Debug, Error, JsError)]
#[class(inherit)]
#[error("Failed parsing '{specifier}'.")]
pub struct ToTasksConfigError {
  specifier: Url,
  #[source]
  #[inherit]
  error: ToInvalidConfigError,
}

#[derive(Debug, Clone)]
pub struct WorkspaceDirectory {
  pub workspace: WorkspaceRc,
  /// The directory that this context is for. This is generally the cwd.
  dir_url: UrlRc,
  pkg_json: Option<WorkspaceDirConfig<PackageJson>>,
  deno_json: Option<WorkspaceDirConfig<ConfigFile>>,
}

impl WorkspaceDirectory {
  pub fn empty(opts: WorkspaceDirectoryEmptyOptions) -> Self {
    WorkspaceDirectory::new(
      &opts.root_dir,
      new_rc(Workspace {
        config_folders: IndexMap::from([(
          opts.root_dir.clone(),
          FolderConfigs::default(),
        )]),
        root_dir: opts.root_dir.clone(),
        patches: BTreeMap::new(),
        vendor_dir: match opts.use_vendor_dir {
          VendorEnablement::Enable { cwd } => Some(cwd.join("vendor")),
          VendorEnablement::Disable => None,
        },
      }),
    )
  }

  pub fn discover<TSys: FsMetadata + FsRead + FsReadDir>(
    sys: &TSys,
    start: WorkspaceDiscoverStart,
    opts: &WorkspaceDiscoverOptions,
  ) -> Result<Self, WorkspaceDiscoverError> {
    fn resolve_start_dir(
      sys: &impl FsMetadata,
      start: &WorkspaceDiscoverStart,
    ) -> Result<Url, WorkspaceDiscoverError> {
      match start {
        WorkspaceDiscoverStart::Paths(paths) => {
          if paths.is_empty() {
            Err(
              WorkspaceDiscoverErrorKind::FailedResolvingStartDirectory(
                FailedResolvingStartDirectoryError::NoPathsProvided,
              )
              .into(),
            )
          } else {
            // just select the first one... this doesn't matter too much
            // at the moment because we only use this for lint and fmt,
            // so this is ok for now
            let path = &paths[0];
            match sys.fs_is_dir(path) {
              Ok(is_dir) => Ok(
                url_from_directory_path(if is_dir {
                  path
                } else {
                  path.parent().unwrap()
                })
                .unwrap(),
              ),
              Err(_err) => {
                // assume the parent is a directory
                match path.parent() {
                  Some(parent) => Ok(url_from_directory_path(parent).unwrap()),
                  None => Err(
                    WorkspaceDiscoverErrorKind::FailedResolvingStartDirectory(
                      FailedResolvingStartDirectoryError::CouldNotResolvePath(
                        path.clone(),
                      ),
                    )
                    .into(),
                  ),
                }
              }
            }
          }
        }
        WorkspaceDiscoverStart::ConfigFile(path) => {
          let parent = path.parent().ok_or_else(|| {
            WorkspaceDiscoverErrorKind::FailedResolvingStartDirectory(
              FailedResolvingStartDirectoryError::PathHasNoParentDirectory(
                path.to_path_buf(),
              ),
            )
          })?;
          Ok(url_from_directory_path(parent).unwrap())
        }
      }
    }

    let start_dir = resolve_start_dir(sys, &start)?;
    let config_file_discovery =
      discover_workspace_config_files(sys, start, opts)?;

    let context = match config_file_discovery {
      ConfigFileDiscovery::None {
        maybe_vendor_dir: vendor_dir,
      } => {
        let start_dir = new_rc(start_dir);
        let workspace = new_rc(Workspace {
          config_folders: IndexMap::from([(
            start_dir.clone(),
            FolderConfigs::default(),
          )]),
          root_dir: start_dir.clone(),
          patches: BTreeMap::new(),
          vendor_dir,
        });
        WorkspaceDirectory::new(&start_dir, workspace)
      }
      ConfigFileDiscovery::Workspace { workspace } => {
        WorkspaceDirectory::new(&start_dir, workspace)
      }
    };
    debug_assert!(
      context
        .workspace
        .config_folders
        .contains_key(&context.workspace.root_dir),
      "root should always have a folder"
    );
    Ok(context)
  }

  fn new(specifier: &Url, workspace: WorkspaceRc) -> Self {
    let maybe_folder = workspace.resolve_folder(specifier);
    match maybe_folder {
      Some((member_url, folder)) => {
        if member_url == &workspace.root_dir {
          Self::create_from_root_folder(workspace)
        } else {
          let maybe_deno_json = folder
            .deno_json
            .as_ref()
            .map(|c| (member_url, c))
            .or_else(|| {
              let parent = parent_specifier_str(member_url.as_str())?;
              workspace.resolve_deno_json_from_str(parent)
            })
            .or_else(|| {
              let root =
                workspace.config_folders.get(&workspace.root_dir).unwrap();
              root.deno_json.as_ref().map(|c| (&workspace.root_dir, c))
            });
          let maybe_pkg_json = folder
            .pkg_json
            .as_ref()
            .map(|pkg_json| (member_url, pkg_json))
            .or_else(|| {
              let parent = parent_specifier_str(member_url.as_str())?;
              workspace.resolve_pkg_json_from_str(parent)
            })
            .or_else(|| {
              let root =
                workspace.config_folders.get(&workspace.root_dir).unwrap();
              root.pkg_json.as_ref().map(|c| (&workspace.root_dir, c))
            });
          Self {
            dir_url: member_url.clone(),
            pkg_json: maybe_pkg_json.map(|(member_url, pkg_json)| {
              WorkspaceDirConfig {
                root: if workspace.root_dir == *member_url {
                  None
                } else {
                  workspace
                    .config_folders
                    .get(&workspace.root_dir)
                    .unwrap()
                    .pkg_json
                    .clone()
                },
                member: pkg_json.clone(),
              }
            }),
            deno_json: maybe_deno_json.map(|(member_url, config)| {
              WorkspaceDirConfig {
                root: if workspace.root_dir == *member_url {
                  None
                } else {
                  workspace
                    .config_folders
                    .get(&workspace.root_dir)
                    .unwrap()
                    .deno_json
                    .clone()
                },
                member: config.clone(),
              }
            }),
            workspace,
          }
        }
      }
      None => Self::create_from_root_folder(workspace),
    }
  }

  fn create_from_root_folder(workspace: WorkspaceRc) -> Self {
    let root_folder =
      workspace.config_folders.get(&workspace.root_dir).unwrap();
    let dir_url = workspace.root_dir.clone();
    WorkspaceDirectory {
      dir_url,
      pkg_json: root_folder.pkg_json.as_ref().map(|config| {
        WorkspaceDirConfig {
          member: config.clone(),
          root: None,
        }
      }),
      deno_json: root_folder.deno_json.as_ref().map(|config| {
        WorkspaceDirConfig {
          member: config.clone(),
          root: None,
        }
      }),
      workspace,
    }
  }

  pub fn jsr_packages_for_publish(&self) -> Vec<JsrPackageConfig> {
    // only publish the current folder if it's a package
    if let Some(package_config) = self.maybe_package_config() {
      return vec![package_config];
    }
    if let Some(pkg_json) = &self.pkg_json {
      let dir_path = url_to_file_path(&self.dir_url).unwrap();
      // don't publish anything if in a package.json only directory within
      // a workspace
      if pkg_json.member.dir_path().starts_with(&dir_path)
        && dir_path != pkg_json.member.dir_path()
      {
        return Vec::new();
      }
    }
    if self.dir_url == self.workspace.root_dir {
      self.workspace.jsr_packages().collect()
    } else {
      // nothing to publish
      Vec::new()
    }
  }

  pub fn dir_url(&self) -> &UrlRc {
    &self.dir_url
  }

  pub fn dir_path(&self) -> PathBuf {
    url_to_file_path(&self.dir_url).unwrap()
  }

  pub fn has_deno_or_pkg_json(&self) -> bool {
    self.has_pkg_json() || self.has_deno_json()
  }

  pub fn has_deno_json(&self) -> bool {
    self.deno_json.is_some()
  }

  pub fn has_pkg_json(&self) -> bool {
    self.pkg_json.is_some()
  }

  pub fn maybe_deno_json(&self) -> Option<&ConfigFileRc> {
    self.deno_json.as_ref().map(|c| &c.member)
  }

  pub fn maybe_pkg_json(&self) -> Option<&PackageJsonRc> {
    self.pkg_json.as_ref().map(|c| &c.member)
  }

  pub fn maybe_package_config(&self) -> Option<JsrPackageConfig> {
    let deno_json = self.maybe_deno_json()?;
    let pkg_name = deno_json.json.name.as_ref()?;
    if !deno_json.is_package() {
      return None;
    }
    Some(JsrPackageConfig {
      name: pkg_name.clone(),
      config_file: deno_json.clone(),
      member_dir: self.clone(),
      license: deno_json.to_license(),
    })
  }

  pub fn deno_json_for_compiler_options(&self) -> Option<&ConfigFileRc> {
    self
      .maybe_deno_json()
      .filter(|c| c.json.compiler_options.is_some())
      .or_else(|| self.workspace.root_deno_json())
      .filter(|c| c.json.compiler_options.is_some())
  }

  pub fn check_js(&self) -> bool {
    self
      .deno_json_for_compiler_options()
      .map(|c| c.get_check_js())
      .unwrap_or(false)
  }

  pub fn to_ts_config_for_emit(
    &self,
    config_type: TsConfigType,
  ) -> Result<TsConfigForEmit, AnyError> {
    let deno_json = self.deno_json_for_compiler_options();
    get_ts_config_for_emit(config_type, deno_json.map(|c| c.as_ref()))
  }

  pub fn to_compiler_option_types(
    &self,
  ) -> Result<Vec<(Url, Vec<String>)>, AnyError> {
    self
      .deno_json_for_compiler_options()
      .map(|c| c.to_compiler_option_types())
      .unwrap_or(Ok(Vec::new()))
  }

  pub fn to_maybe_jsx_import_source_config(
    &self,
  ) -> Result<Option<JsxImportSourceConfig>, AnyError> {
    self
      .deno_json_for_compiler_options()
      .map(|c| c.to_maybe_jsx_import_source_config())
      .unwrap_or(Ok(None))
  }

  pub fn to_lint_config(
    &self,
    cli_args: FilePatterns,
  ) -> Result<LintConfig, ToInvalidConfigError> {
    let mut config = self.to_lint_config_inner()?;
    self.exclude_includes_with_member_for_base_for_root(&mut config.files);
    combine_files_config_with_cli_args(&mut config.files, cli_args);
    self.append_workspace_members_to_exclude(&mut config.files);
    Ok(config)
  }

  fn to_lint_config_inner(&self) -> Result<LintConfig, ToInvalidConfigError> {
    let Some(deno_json) = self.deno_json.as_ref() else {
      return Ok(LintConfig {
        options: Default::default(),
        files: FilePatterns::new_with_base(
          url_to_file_path(&self.dir_url).unwrap(),
        ),
      });
    };
    let member_config = deno_json.member.to_lint_config()?;
    let root_config = match &deno_json.root {
      Some(root) => root.to_lint_config()?,
      None => return Ok(member_config),
    };
    // combine the configs
    let root_opts = root_config.options;
    let member_opts = member_config.options;

    // 1. Merge workspace root + member plugins
    // 2. Workspace member can filter out plugins by negating
    //    like this: `!my-plugin`
    // 3. Remove duplicates in case a plugin was defined in both
    //    workspace root and member.
    let excluded_plugins: HashSet<String> = HashSet::from_iter(
      member_opts
        .plugins
        .iter()
        .filter(|plugin| plugin.starts_with('!'))
        .map(|plugin| plugin[1..].to_string()),
    );

    let filtered_plugins = IndexSet::<String>::from_iter(
      root_opts
        .plugins
        .into_iter()
        .chain(member_opts.plugins)
        .filter(|plugin| {
          !plugin.starts_with('!') && !excluded_plugins.contains(plugin)
        }),
    )
    .into_iter()
    .collect::<Vec<_>>();

    Ok(LintConfig {
      options: LintOptionsConfig {
        plugins: filtered_plugins,
        rules: {
          LintRulesConfig {
            tags: combine_option_vecs(
              root_opts.rules.tags,
              member_opts.rules.tags,
            ),
            include: combine_option_vecs_with_override(
              CombineOptionVecsWithOverride {
                root: root_opts.rules.include,
                member: member_opts.rules.include.as_ref().map(Cow::Borrowed),
                member_override_root: member_opts.rules.exclude.as_ref(),
              },
            ),
            exclude: combine_option_vecs_with_override(
              CombineOptionVecsWithOverride {
                root: root_opts.rules.exclude,
                member: member_opts.rules.exclude.map(Cow::Owned),
                member_override_root: member_opts.rules.include.as_ref(),
              },
            ),
          }
        },
      },
      files: combine_patterns(root_config.files, member_config.files),
    })
  }

  pub fn to_fmt_config(
    &self,
    cli_args: FilePatterns,
  ) -> Result<FmtConfig, ToInvalidConfigError> {
    let mut config = self.to_fmt_config_inner()?;
    self.exclude_includes_with_member_for_base_for_root(&mut config.files);
    combine_files_config_with_cli_args(&mut config.files, cli_args);
    self.append_workspace_members_to_exclude(&mut config.files);
    Ok(config)
  }

  fn to_fmt_config_inner(&self) -> Result<FmtConfig, ToInvalidConfigError> {
    let Some(deno_json) = self.deno_json.as_ref() else {
      return Ok(FmtConfig {
        files: FilePatterns::new_with_base(
          url_to_file_path(&self.dir_url).unwrap(),
        ),
        options: Default::default(),
      });
    };
    let member_config = deno_json.member.to_fmt_config()?;
    let root_config = match &deno_json.root {
      Some(root) => root.to_fmt_config()?,
      None => return Ok(member_config),
    };

    Ok(FmtConfig {
      options: FmtOptionsConfig {
        use_tabs: member_config
          .options
          .use_tabs
          .or(root_config.options.use_tabs),
        line_width: member_config
          .options
          .line_width
          .or(root_config.options.line_width),
        indent_width: member_config
          .options
          .indent_width
          .or(root_config.options.indent_width),
        single_quote: member_config
          .options
          .single_quote
          .or(root_config.options.single_quote),
        prose_wrap: member_config
          .options
          .prose_wrap
          .or(root_config.options.prose_wrap),
        semi_colons: member_config
          .options
          .semi_colons
          .or(root_config.options.semi_colons),
      },
      files: combine_patterns(root_config.files, member_config.files),
    })
  }

  pub fn to_resolved_file_patterns(
    &self,
    cli_args: FilePatterns,
  ) -> Result<FilePatterns, AnyError> {
    let Some(deno_json) = self.deno_json.as_ref() else {
      return Ok(cli_args);
    };
    let member_patterns = deno_json.member.to_exclude_files_config()?;
    let mut patterns = match &deno_json.root {
      Some(root) => {
        combine_patterns(root.to_exclude_files_config()?, member_patterns)
      }
      None => member_patterns,
    };
    self.exclude_includes_with_member_for_base_for_root(&mut patterns);
    combine_files_config_with_cli_args(&mut patterns, cli_args);
    self.append_workspace_members_to_exclude(&mut patterns);
    Ok(patterns)
  }

  pub fn to_bench_config(
    &self,
    cli_args: FilePatterns,
  ) -> Result<BenchConfig, ToInvalidConfigError> {
    let mut config = self.to_bench_config_inner()?;
    self.exclude_includes_with_member_for_base_for_root(&mut config.files);
    combine_files_config_with_cli_args(&mut config.files, cli_args);
    self.append_workspace_members_to_exclude(&mut config.files);
    Ok(config)
  }

  fn to_bench_config_inner(&self) -> Result<BenchConfig, ToInvalidConfigError> {
    let Some(deno_json) = self.deno_json.as_ref() else {
      return Ok(BenchConfig {
        files: FilePatterns::new_with_base(
          url_to_file_path(&self.dir_url).unwrap(),
        ),
      });
    };
    let member_config = deno_json.member.to_bench_config()?;
    let root_config = match &deno_json.root {
      Some(root) => root.to_bench_config()?,
      None => return Ok(member_config),
    };
    Ok(BenchConfig {
      files: combine_patterns(root_config.files, member_config.files),
    })
  }

  pub fn to_tasks_config(
    &self,
  ) -> Result<WorkspaceTasksConfig, ToTasksConfigError> {
    fn to_member_tasks_config(
      maybe_deno_json: Option<&ConfigFileRc>,
      maybe_pkg_json: Option<&PackageJsonRc>,
    ) -> Result<Option<WorkspaceMemberTasksConfig>, ToTasksConfigError> {
      let config = WorkspaceMemberTasksConfig {
        deno_json: match maybe_deno_json {
          Some(deno_json) => deno_json
            .to_tasks_config()
            .map(|tasks| {
              tasks.map(|tasks| WorkspaceMemberTasksConfigFile {
                folder_url: url_parent(&deno_json.specifier),
                tasks,
              })
            })
            .map_err(|error| ToTasksConfigError {
              specifier: deno_json.specifier.clone(),
              error,
            })?,
          None => None,
        },
        package_json: match maybe_pkg_json {
          Some(pkg_json) => pkg_json.scripts.clone().map(|scripts| {
            WorkspaceMemberTasksConfigFile {
              folder_url: url_parent(&pkg_json.specifier()),
              tasks: scripts,
            }
          }),
          None => None,
        },
      };
      if config.deno_json.is_none() && config.package_json.is_none() {
        return Ok(None);
      }
      Ok(Some(config))
    }

    Ok(WorkspaceTasksConfig {
      root: to_member_tasks_config(
        self.deno_json.as_ref().and_then(|d| d.root.as_ref()),
        self.pkg_json.as_ref().and_then(|d| d.root.as_ref()),
      )?,
      member: to_member_tasks_config(
        self.deno_json.as_ref().map(|d| &d.member),
        self.pkg_json.as_ref().map(|d| &d.member),
      )?,
    })
  }

  pub fn to_publish_config(
    &self,
  ) -> Result<PublishConfig, ToInvalidConfigError> {
    let mut config = self.to_publish_config_inner()?;
    self.exclude_includes_with_member_for_base_for_root(&mut config.files);
    self.append_workspace_members_to_exclude(&mut config.files);
    Ok(config)
  }

  fn to_publish_config_inner(
    &self,
  ) -> Result<PublishConfig, ToInvalidConfigError> {
    let Some(deno_json) = self.deno_json.as_ref() else {
      return Ok(PublishConfig {
        files: FilePatterns::new_with_base(
          url_to_file_path(&self.dir_url).unwrap(),
        ),
      });
    };
    let member_config = deno_json.member.to_publish_config()?;
    let root_config = match &deno_json.root {
      Some(root) => root.to_publish_config()?,
      None => return Ok(member_config),
    };
    Ok(PublishConfig {
      files: combine_patterns(root_config.files, member_config.files),
    })
  }

  pub fn to_test_config(
    &self,
    cli_args: FilePatterns,
  ) -> Result<TestConfig, ToInvalidConfigError> {
    let mut config = self.to_test_config_inner()?;
    self.exclude_includes_with_member_for_base_for_root(&mut config.files);
    combine_files_config_with_cli_args(&mut config.files, cli_args);
    self.append_workspace_members_to_exclude(&mut config.files);
    Ok(config)
  }

  fn to_test_config_inner(&self) -> Result<TestConfig, ToInvalidConfigError> {
    let Some(deno_json) = self.deno_json.as_ref() else {
      return Ok(TestConfig {
        files: FilePatterns::new_with_base(
          url_to_file_path(&self.dir_url).unwrap(),
        ),
      });
    };
    let member_config = deno_json.member.to_test_config()?;
    let root_config = match &deno_json.root {
      Some(root) => root.to_test_config()?,
      None => return Ok(member_config),
    };

    Ok(TestConfig {
      files: combine_patterns(root_config.files, member_config.files),
    })
  }

  /// Removes any "include" patterns from the root files that have
  /// a base in another workspace member.
  fn exclude_includes_with_member_for_base_for_root(
    &self,
    files: &mut FilePatterns,
  ) {
    let Some(include) = &mut files.include else {
      return;
    };
    let root_url = self.workspace.root_dir();
    if self.dir_url != *root_url {
      return; // only do this for the root config
    }

    let root_folder_configs = self.workspace.root_folder_configs();
    let maybe_root_deno_json = root_folder_configs.deno_json.as_ref();
    let non_root_deno_jsons = match maybe_root_deno_json {
      Some(root_deno_json) => self
        .workspace
        .deno_jsons()
        .filter(|d| d.specifier != root_deno_json.specifier)
        .collect::<Vec<_>>(),
      None => self.workspace.deno_jsons().collect::<Vec<_>>(),
    };

    let include = include.inner_mut();
    for i in (0..include.len()).rev() {
      let Some(path) = include[i].base_path() else {
        continue;
      };
      for deno_json in non_root_deno_jsons.iter() {
        if path.starts_with(deno_json.dir_path()) {
          include.remove(i);
          break;
        }
      }
    }
  }

  fn append_workspace_members_to_exclude(&self, files: &mut FilePatterns) {
    files.exclude.append(
      self
        .workspace
        .deno_jsons()
        .filter(|member_deno_json| {
          let member_dir = member_deno_json.dir_path();
          member_dir != files.base && member_dir.starts_with(&files.base)
        })
        .map(|d| PathOrPattern::Path(d.dir_path())),
    );
  }
}

pub enum TaskOrScript<'a> {
  /// A task from a deno.json.
  Task(&'a IndexMap<String, TaskDefinition>, &'a TaskDefinition),
  /// A script from a package.json.
  Script(&'a IndexMap<String, String>, &'a str),
}

#[derive(Debug, Clone, PartialEq, Eq)]
pub struct WorkspaceMemberTasksConfigFile<TValue> {
  pub folder_url: Url,
  pub tasks: IndexMap<String, TValue>,
}

#[derive(Debug, Clone, PartialEq, Eq)]
pub struct WorkspaceMemberTasksConfig {
  pub deno_json: Option<WorkspaceMemberTasksConfigFile<TaskDefinition>>,
  pub package_json: Option<WorkspaceMemberTasksConfigFile<String>>,
}

impl WorkspaceMemberTasksConfig {
  pub fn with_only_pkg_json(self) -> Self {
    WorkspaceMemberTasksConfig {
      deno_json: None,
      package_json: self.package_json,
    }
  }

  pub fn is_empty(&self) -> bool {
    self
      .deno_json
      .as_ref()
      .map(|d| d.tasks.is_empty())
      .unwrap_or(true)
      && self
        .package_json
        .as_ref()
        .map(|d| d.tasks.is_empty())
        .unwrap_or(true)
  }

  pub fn task_names(&self) -> impl Iterator<Item = &str> {
    self
      .deno_json
      .as_ref()
      .into_iter()
      .flat_map(|d| d.tasks.keys())
      .chain(
        self
          .package_json
          .as_ref()
          .into_iter()
          .flat_map(|d| d.tasks.keys())
          .filter(|pkg_json_key| {
            self
              .deno_json
              .as_ref()
              .map(|d| !d.tasks.contains_key(pkg_json_key.as_str()))
              .unwrap_or(true)
          }),
      )
      .map(|s| s.as_str())
  }

  pub fn tasks_count(&self) -> usize {
    self.deno_json.as_ref().map(|d| d.tasks.len()).unwrap_or(0)
      + self
        .package_json
        .as_ref()
        .map(|d| d.tasks.len())
        .unwrap_or(0)
  }

  pub fn task(&self, name: &str) -> Option<(&Url, TaskOrScript)> {
    self
      .deno_json
      .as_ref()
      .and_then(|config| {
        config
          .tasks
          .get(name)
          .map(|t| (&config.folder_url, TaskOrScript::Task(&config.tasks, t)))
      })
      .or_else(|| {
        self.package_json.as_ref().and_then(|config| {
          config.tasks.get(name).map(|task| {
            (
              &config.folder_url,
              TaskOrScript::Script(&config.tasks, task),
            )
          })
        })
      })
  }
}

#[derive(Debug, Clone, PartialEq, Eq)]
pub struct WorkspaceTasksConfig {
  pub root: Option<WorkspaceMemberTasksConfig>,
  pub member: Option<WorkspaceMemberTasksConfig>,
}

impl WorkspaceTasksConfig {
  pub fn with_only_pkg_json(self) -> Self {
    WorkspaceTasksConfig {
      root: self.root.map(|c| c.with_only_pkg_json()),
      member: self.member.map(|c| c.with_only_pkg_json()),
    }
  }

  pub fn task_names(&self) -> impl Iterator<Item = &str> {
    self
      .member
      .as_ref()
      .into_iter()
      .flat_map(|r| r.task_names())
      .chain(
        self
          .root
          .as_ref()
          .into_iter()
          .flat_map(|m| m.task_names())
          .filter(|root_key| {
            self
              .member
              .as_ref()
              .map(|m| m.task(root_key).is_none())
              .unwrap_or(true)
          }),
      )
  }

  pub fn task(&self, name: &str) -> Option<(&Url, TaskOrScript)> {
    self
      .member
      .as_ref()
      .and_then(|m| m.task(name))
      .or_else(|| self.root.as_ref().and_then(|r| r.task(name)))
  }

  pub fn is_empty(&self) -> bool {
    self.root.as_ref().map(|r| r.is_empty()).unwrap_or(true)
      && self.member.as_ref().map(|r| r.is_empty()).unwrap_or(true)
  }

  pub fn tasks_count(&self) -> usize {
    self.root.as_ref().map(|r| r.tasks_count()).unwrap_or(0)
      + self.member.as_ref().map(|r| r.tasks_count()).unwrap_or(0)
  }
}

fn combine_patterns(
  root_patterns: FilePatterns,
  member_patterns: FilePatterns,
) -> FilePatterns {
  FilePatterns {
    include: {
      match root_patterns.include {
        Some(root) => {
          let filtered_root =
            root.into_path_or_patterns().into_iter().filter(|p| {
              match p.base_path() {
                Some(base) => base.starts_with(&member_patterns.base),
                None => true,
              }
            });
          match member_patterns.include {
            Some(member) => Some(
              filtered_root
                .chain(member.into_path_or_patterns())
                .collect(),
            ),
            None => {
              let matching_root = filtered_root.collect::<Vec<_>>();
              if matching_root.is_empty() {
                // member was None and nothing in the root include list
                // has a base within this member, so use None to discover
                // files in here
                None
              } else {
                Some(matching_root)
              }
            }
          }
          .map(PathOrPatternSet::new)
        }
        None => member_patterns.include,
      }
    },
    exclude: {
      // have the root excludes at the front because they're lower priority
      let patterns = root_patterns
        .exclude
        .into_path_or_patterns()
        .into_iter()
        .filter(|p| match p {
            PathOrPattern::Path(path) |
            PathOrPattern::NegatedPath(path) => path.starts_with(&member_patterns.base),
            PathOrPattern::RemoteUrl(_) |
            // always include patterns because they may be something like ./**/*.ts in the root
            PathOrPattern::Pattern(_) => true,
        })
        .chain(member_patterns.exclude.into_path_or_patterns())
        .collect::<Vec<_>>();
      PathOrPatternSet::new(patterns)
    },
    base: member_patterns.base,
  }
}

fn combine_files_config_with_cli_args(
  files_config: &mut FilePatterns,
  cli_arg_patterns: FilePatterns,
) {
  if cli_arg_patterns.base.starts_with(&files_config.base)
    || !files_config.base.starts_with(&cli_arg_patterns.base)
  {
    files_config.base = cli_arg_patterns.base;
  }
  if let Some(include) = cli_arg_patterns.include {
    if !include.inner().is_empty() {
      files_config.include = Some(include);
    }
  }
  if !cli_arg_patterns.exclude.inner().is_empty() {
    files_config.exclude = cli_arg_patterns.exclude;
  }
}

struct CombineOptionVecsWithOverride<'a, T: Clone> {
  root: Option<Vec<T>>,
  member: Option<Cow<'a, Vec<T>>>,
  member_override_root: Option<&'a Vec<T>>,
}

fn combine_option_vecs_with_override<T: Eq + std::hash::Hash + Clone>(
  opts: CombineOptionVecsWithOverride<T>,
) -> Option<Vec<T>> {
  let root = opts.root.map(|r| {
    let member_override_root = opts
      .member_override_root
      .map(|p| p.iter().collect::<HashSet<_>>())
      .unwrap_or_default();
    r.into_iter()
      .filter(|p| !member_override_root.contains(p))
      .collect::<Vec<_>>()
  });
  match (root, opts.member) {
    (Some(root), Some(member)) => {
      let capacity = root.len() + member.len();
      Some(match member {
        Cow::Owned(m) => {
          remove_duplicates_iterator(root.into_iter().chain(m), capacity)
        }
        Cow::Borrowed(m) => remove_duplicates_iterator(
          root.into_iter().chain(m.iter().map(|c| (*c).clone())),
          capacity,
        ),
      })
    }
    (Some(root), None) => Some(root),
    (None, Some(member)) => Some(match member {
      Cow::Owned(m) => m,
      Cow::Borrowed(m) => m.iter().map(|c| (*c).clone()).collect(),
    }),
    (None, None) => None,
  }
}

fn combine_option_vecs<T: Eq + std::hash::Hash + Clone>(
  root_option: Option<Vec<T>>,
  member_option: Option<Vec<T>>,
) -> Option<Vec<T>> {
  match (root_option, member_option) {
    (Some(root), Some(member)) => {
      if root.is_empty() {
        return Some(member);
      }
      if member.is_empty() {
        return Some(root);
      }
      let capacity = root.len() + member.len();
      Some(remove_duplicates_iterator(
        root.into_iter().chain(member),
        capacity,
      ))
    }
    (Some(root), None) => Some(root),
    (None, Some(member)) => Some(member),
    (None, None) => None,
  }
}

fn remove_duplicates_iterator<T: Eq + std::hash::Hash + Clone>(
  iterator: impl IntoIterator<Item = T>,
  capacity: usize,
) -> Vec<T> {
  let mut seen = HashSet::with_capacity(capacity);
  let mut result = Vec::with_capacity(capacity);
  for item in iterator {
    if seen.insert(item.clone()) {
      result.push(item);
    }
  }
  result
}

fn parent_specifier_str(specifier: &str) -> Option<&str> {
  let specifier = specifier.strip_suffix('/').unwrap_or(specifier);
  if let Some(index) = specifier.rfind('/') {
    Some(&specifier[..index + 1])
  } else {
    None
  }
}

fn is_valid_jsr_pkg_name(name: &str) -> bool {
  let jsr = deno_semver::jsr::JsrPackageReqReference::from_str(&format!(
    "jsr:{}@*",
    name
  ));
  match jsr {
    Ok(jsr) => jsr.sub_path().is_none(),
    Err(_) => false,
  }
}

#[cfg(test)]
mod test {
  use std::cell::RefCell;
  use std::collections::HashMap;

  use deno_path_util::normalize_path;
  use deno_path_util::url_from_directory_path;
  use pretty_assertions::assert_eq;
  use serde_json::json;
  use sys_traits::impls::InMemorySys;

  use crate::assert_contains;
  use crate::deno_json::DenoJsonCache;
  use crate::deno_json::ProseWrap;
  use crate::deno_json::TsConfig;
  use crate::glob::FileCollector;
  use crate::glob::GlobPattern;
  use crate::glob::PathKind;
  use crate::glob::PathOrPattern;

  use super::*;

  struct UnreachableSys;

  impl sys_traits::BaseFsRead for UnreachableSys {
    fn base_fs_read(
      &self,
      _path: &Path,
    ) -> std::io::Result<Cow<'static, [u8]>> {
      unreachable!()
    }
  }

  fn root_dir() -> PathBuf {
    if cfg!(windows) {
      PathBuf::from("C:\\Users\\user")
    } else {
      PathBuf::from("/home/user")
    }
  }

  #[test]
  fn test_empty_workspaces() {
    let sys = InMemorySys::default();
    sys.fs_insert_json(
      root_dir().join("deno.json"),
      json!({
        "workspace": []
      }),
    );
    sys.fs_insert_json(
      root_dir().join("sub_dir").join("deno.json"),
      json!({
        "workspace": []
      }),
    );

    let workspace_dir = WorkspaceDirectory::discover(
      &sys,
      WorkspaceDiscoverStart::Paths(&[root_dir().join("sub_dir")]),
      &WorkspaceDiscoverOptions {
        ..Default::default()
      },
    )
    .unwrap();

    assert_eq!(
      workspace_dir
        .workspace
        .deno_jsons()
        .map(|d| d.specifier.to_file_path().unwrap())
        .collect::<Vec<_>>(),
      vec![root_dir().join("sub_dir").join("deno.json")]
    );
  }

  #[test]
  fn test_duplicate_members() {
    let sys = InMemorySys::default();
    sys.fs_insert_json(
      root_dir().join("deno.json"),
      json!({
        "workspace": ["./member/a", "./member/../member/a"],
      }),
    );
    sys.fs_insert_json(root_dir().join("member/a/deno.json"), json!({}));

    let workspace_config_err = WorkspaceDirectory::discover(
      &sys,
      WorkspaceDiscoverStart::Paths(&[root_dir()]),
      &WorkspaceDiscoverOptions {
        ..Default::default()
      },
    )
    .err()
    .unwrap();

    assert_contains!(
      workspace_config_err.to_string(),
      "Cannot specify a workspace member twice ('./member/../member/a')."
    );
  }

  #[test]
  fn test_workspace_invalid_self_reference() {
    for reference in [".", "../sub_dir"] {
      let sys = InMemorySys::default();
      sys.fs_insert_json(
        root_dir().join("sub_dir").join("deno.json"),
        json!({
          "workspace": [reference],
        }),
      );

      let workspace_config_err = WorkspaceDirectory::discover(
        &sys,
        WorkspaceDiscoverStart::Paths(&[root_dir().join("sub_dir")]),
        &WorkspaceDiscoverOptions {
          ..Default::default()
        },
      )
      .err()
      .unwrap();

      assert_contains!(
        workspace_config_err.to_string(),
        &format!("Remove the reference to the current config file (\"{reference}\") in \"workspaces\".")
      );
    }
  }

  #[test]
  fn test_workspaces_outside_root_config_dir() {
    let sys = InMemorySys::default();
    sys.fs_insert_json(
      root_dir().join("deno.json"),
      json!({
        "workspace": ["../a"]
      }),
    );

    let workspace_config_err = WorkspaceDirectory::discover(
      &sys,
      WorkspaceDiscoverStart::Paths(&[root_dir()]),
      &WorkspaceDiscoverOptions {
        ..Default::default()
      },
    )
    .err()
    .unwrap();

    assert_contains!(
      workspace_config_err.to_string(),
      "Workspace member must be nested in a directory under the workspace."
    );
  }

  #[test]
  fn test_workspaces_json_jsonc() {
    let sys = InMemorySys::default();
    let config_text = json!({
      "workspace": [
        "./a",
        "./b",
      ],
    });
    let config_text_a = json!({
      "name": "a",
      "version": "0.1.0"
    });
    let config_text_b = json!({
      "name": "b",
      "version": "0.2.0"
    });

    sys.fs_insert_json(root_dir().join("deno.json"), config_text);
    sys.fs_insert_json(root_dir().join("a/deno.json"), config_text_a);
    sys.fs_insert_json(root_dir().join("b/deno.jsonc"), config_text_b);

    let workspace_dir = WorkspaceDirectory::discover(
      &sys,
      WorkspaceDiscoverStart::Paths(&[root_dir()]),
      &WorkspaceDiscoverOptions {
        ..Default::default()
      },
    )
    .unwrap();
    assert_eq!(workspace_dir.workspace.config_folders.len(), 3);
  }

  #[test]
  fn test_tasks() {
    let sys = InMemorySys::default();
    sys.fs_insert_json(
      root_dir().join("deno.json"),
      json!({
        "workspace": ["./member", "./pkg_json"],
        "tasks": {
          "hi": "echo hi",
          "overwrite": "echo overwrite"
        }
      }),
    );
    sys.fs_insert_json(
      root_dir().join("member/deno.json"),
      json!({
        "tasks": {
          "overwrite": "echo overwritten",
          "bye": "echo bye"
        }
      }),
    );
    sys.fs_insert_json(
      root_dir().join("pkg_json/package.json"),
      json!({
        "scripts": {
          "script": "echo 1"
        }
      }),
    );
    let workspace_dir = WorkspaceDirectory::discover(
      &sys,
      // start at root for this test
      WorkspaceDiscoverStart::Paths(&[root_dir()]),
      &WorkspaceDiscoverOptions {
        discover_pkg_json: true,
        ..Default::default()
      },
    )
    .unwrap();
    assert_eq!(workspace_dir.workspace.diagnostics(), vec![]);
    let root_deno_json = Some(WorkspaceMemberTasksConfigFile {
      folder_url: url_from_directory_path(&root_dir()).unwrap(),
      tasks: IndexMap::from([
        ("hi".to_string(), "echo hi".into()),
        ("overwrite".to_string(), "echo overwrite".into()),
      ]),
    });
    let root = Some(WorkspaceMemberTasksConfig {
      deno_json: root_deno_json.clone(),
      package_json: None,
    });
    // root
    {
      let tasks_config = workspace_dir.to_tasks_config().unwrap();
      assert_eq!(
        tasks_config,
        WorkspaceTasksConfig {
          root: None,
          // the root context will have the root config as the member config
          member: root.clone(),
        }
      );
      assert_eq!(
        tasks_config.task_names().collect::<Vec<_>>(),
        ["hi", "overwrite"]
      );
    }
    // member
    {
      let member_dir = workspace_dir.workspace.resolve_member_dir(
        &url_from_directory_path(&root_dir().join("member/deno.json")).unwrap(),
      );
      let tasks_config = member_dir.to_tasks_config().unwrap();
      assert_eq!(
        tasks_config,
        WorkspaceTasksConfig {
          root: root.clone(),
          member: Some(WorkspaceMemberTasksConfig {
            deno_json: Some(WorkspaceMemberTasksConfigFile {
              folder_url: url_from_directory_path(&root_dir().join("member"))
                .unwrap(),
              tasks: IndexMap::from([
                ("overwrite".to_string(), "echo overwritten".into()),
                ("bye".to_string(), "echo bye".into()),
              ]),
            }),
            package_json: None,
          }),
        }
      );
      assert_eq!(
        tasks_config.task_names().collect::<Vec<_>>(),
        ["overwrite", "bye", "hi"]
      );
    }
    // pkg json
    {
      let member_dir = workspace_dir.workspace.resolve_member_dir(
        &url_from_directory_path(&root_dir().join("pkg_json/package.json"))
          .unwrap(),
      );
      let tasks_config = member_dir.to_tasks_config().unwrap();
      assert_eq!(
        tasks_config,
        WorkspaceTasksConfig {
          root: None,
          member: Some(WorkspaceMemberTasksConfig {
            deno_json: root_deno_json.clone(),
            package_json: Some(WorkspaceMemberTasksConfigFile {
              folder_url: url_from_directory_path(&root_dir().join("pkg_json"))
                .unwrap(),
              tasks: IndexMap::from([(
                "script".to_string(),
                "echo 1".to_string()
              )]),
            }),
          })
        }
      );
      assert_eq!(
        tasks_config.task_names().collect::<Vec<_>>(),
        ["hi", "overwrite", "script"]
      );
    }
  }

  #[test]
  fn test_root_member_compiler_options() {
    let workspace_dir = workspace_for_root_and_member(
      json!({
        "compilerOptions": {
          "checkJs": false
        },
      }),
      json!({
        "compilerOptions": {
          "checkJs": true,
          "types": ["./types.d.ts"],
          "jsx": "react-jsx",
          "jsxImportSource": "npm:react",
          "jsxImportSourceTypes": "npm:@types/react",
        },
      }),
    );
    assert_eq!(
      workspace_dir.to_compiler_option_types().unwrap(),
      vec![(
        Url::from_file_path(root_dir().join("member/deno.json")).unwrap(),
        vec!["./types.d.ts".to_string()]
      )],
    );
    assert_eq!(
      workspace_dir
        .to_maybe_jsx_import_source_config()
        .unwrap()
        .unwrap(),
      JsxImportSourceConfig {
        default_specifier: Some("npm:react".to_string()),
        default_types_specifier: Some("npm:@types/react".to_string()),
        module: "jsx-runtime".to_string(),
        base_url: Url::from_file_path(root_dir().join("member/deno.json"))
          .unwrap(),
      },
    );
    assert_eq!(workspace_dir.check_js(), true);
    assert_eq!(
      workspace_dir
        .to_ts_config_for_emit(TsConfigType::Emit)
        .unwrap(),
      TsConfigForEmit {
        ts_config: TsConfig(json!({
          "allowImportingTsExtensions": true,
          "checkJs": true,
          "emitDecoratorMetadata": false,
          "experimentalDecorators": false,
          "importsNotUsedAsValues": "remove",
          "inlineSourceMap": true,
          "inlineSources": true,
          "sourceMap": false,
          "jsx": "react-jsx",
          "jsxFactory": "React.createElement",
          "jsxFragmentFactory": "React.Fragment",
          "module": "NodeNext",
          "moduleResolution": "NodeNext",
          "resolveJsonModule": true,
          "jsxImportSource": "npm:react"
        })),
        maybe_ignored_options: None,
      }
    );
    assert_eq!(workspace_dir.workspace.diagnostics(), vec![]);
  }

  #[test]
  fn test_root_member_import_map() {
    let workspace_dir = workspace_for_root_and_member_with_fs(
      json!({
        "importMap": "./other.json",
      }),
      json!({
        "importMap": "./member.json",
      }),
      |fs| {
        fs.fs_insert_json(root_dir().join("other.json"), json!({}));
        fs.fs_insert_json(root_dir().join("member/member.json"), json!({}));
      },
    );
    assert_eq!(
      workspace_dir
        .workspace
        .to_import_map_path()
        .unwrap()
        .unwrap(),
      root_dir().join("other.json"),
    );
    assert_eq!(
      workspace_dir.workspace.diagnostics(),
      vec![WorkspaceDiagnostic {
        kind: WorkspaceDiagnosticKind::RootOnlyOption("importMap"),
        config_url: Url::from_file_path(root_dir().join("member/deno.json"))
          .unwrap(),
      }]
    );
  }

  #[test]
  fn test_root_member_patch() {
    let workspace_dir = workspace_for_root_and_member_with_fs(
      json!({
        "patch": ["../dir"],
      }),
      json!({
        "patch": [
          "../../dir"
        ],
      }),
      |fs| {
        fs.fs_insert_json(root_dir().join("../dir/deno.json"), json!({}));
      },
    );
    assert_eq!(
      workspace_dir.workspace.diagnostics(),
      vec![WorkspaceDiagnostic {
        kind: WorkspaceDiagnosticKind::RootOnlyOption("patch"),
        config_url: Url::from_file_path(root_dir().join("member/deno.json"))
          .unwrap(),
      }]
    );
  }

  #[test]
  fn test_patch_of_patch() {
    let workspace_dir = workspace_for_root_and_member_with_fs(
      json!({
        "patch": ["../dir"],
      }),
      json!({}),
      |fs| {
        fs.fs_insert_json(
          root_dir().join("../dir/deno.json"),
          json!({
            "patch": ["./subdir"] // will be ignored
          }),
        );
      },
    );
    assert_eq!(
      workspace_dir.workspace.diagnostics(),
      vec![WorkspaceDiagnostic {
        kind: WorkspaceDiagnosticKind::RootOnlyOption("patch"),
        config_url: url_from_directory_path(&root_dir())
          .unwrap()
          .join("../dir/deno.json")
          .unwrap(),
      }]
    );
  }

  #[test]
  fn test_patch_not_exists() {
    let sys = InMemorySys::default();
    sys.fs_insert_json(
      root_dir().join("deno.json"),
      json!({
        "patch": ["./member"]
      }),
    );
    let err = workspace_at_start_dir_err(&sys, &root_dir());
    match err.into_kind() {
      WorkspaceDiscoverErrorKind::ResolvePatch {
        patch,
        base,
        source,
      } => {
        assert_eq!(patch, "./member");
        assert_eq!(base, url_from_directory_path(&root_dir()).unwrap());
        match source {
          ResolveWorkspacePatchError::NotFound { dir_url } => {
            assert_eq!(
              dir_url,
              url_from_directory_path(&root_dir().join("member")).unwrap()
            );
          }
          _ => unreachable!(),
        }
      }
      _ => unreachable!(),
    }
  }

  #[test]
  fn test_patch_workspace_member() {
    let sys = InMemorySys::default();
    sys.fs_insert_json(
      root_dir().join("deno.json"),
      json!({
        "workspace": ["./member"],
        "patch": ["./member"]
      }),
    );
    sys.fs_insert_json(root_dir().join("member/deno.json"), json!({}));
    let err = workspace_at_start_dir_err(&sys, &root_dir());
    match err.into_kind() {
      WorkspaceDiscoverErrorKind::ResolvePatch {
        patch,
        base,
        source,
      } => {
        assert_eq!(patch, "./member");
        assert_eq!(base, url_from_directory_path(&root_dir()).unwrap());
        assert!(matches!(
          source,
          ResolveWorkspacePatchError::WorkspaceMemberNotAllowed
        ));
      }
      _ => unreachable!(),
    }
  }

  #[test]
  fn test_patch_npm_package() {
    let sys = InMemorySys::default();
    sys.fs_insert_json(
      root_dir().join("deno.json"),
      json!({
        "patch": ["./member"]
      }),
    );
    sys.fs_insert_json(root_dir().join("member/package.json"), json!({}));
    let workspace_dir = workspace_at_start_dir(&sys, &root_dir());
    assert_eq!(
      workspace_dir.workspace.diagnostics(),
      vec![WorkspaceDiagnostic {
        kind: WorkspaceDiagnosticKind::NpmPatchNotImplemented {
          package_json_url: Url::from_file_path(
            root_dir().join("member/package.json")
          )
          .unwrap()
        },
        config_url: Url::from_file_path(root_dir().join("deno.json")).unwrap(),
      }]
    );
  }

  #[test]
  fn test_root_member_imports_and_scopes() {
    let workspace_dir = workspace_for_root_and_member(
      json!({
        "imports": {
          "@scope/pkg": "jsr:@scope/pkg@1"
        },
        "scopes": {
          "https://deno.land/x/": {
            "@scope/pkg": "jsr:@scope/pkg@2"
          }
        }
      }),
      json!({
        "imports": {
          "@scope/pkg": "jsr:@scope/pkg@3"
        },
        // will ignore this scopes because it's not in the root
        "scopes": {
          "https://deno.land/x/other": {
            "@scope/pkg": "jsr:@scope/pkg@4"
          }
        }
      }),
    );
    assert_eq!(
      workspace_dir.workspace.diagnostics(),
      vec![WorkspaceDiagnostic {
        kind: WorkspaceDiagnosticKind::RootOnlyOption("scopes"),
        config_url: Url::from_file_path(root_dir().join("member/deno.json"))
          .unwrap(),
      }]
    );
    let resolver = workspace_dir
      .workspace
      .create_resolver(&UnreachableSys, Default::default())
      .unwrap();
    assert_eq!(
      serde_json::from_str::<serde_json::Value>(
        &resolver.maybe_import_map().unwrap().to_json()
      )
      .unwrap(),
      json!({
        "imports": {
          "@scope/pkg": "jsr:@scope/pkg@1",
          "@scope/pkg/": "jsr:/@scope/pkg@1/"
        },
        "scopes": {
          "https://deno.land/x/": {
            "@scope/pkg": "jsr:@scope/pkg@2",
            "@scope/pkg/": "jsr:/@scope/pkg@2/"
          },
          "./member/": {
            "@scope/pkg": "jsr:@scope/pkg@3",
            "@scope/pkg/": "jsr:/@scope/pkg@3/"
          }
        }
      })
    );
  }

  #[test]
  fn test_imports_with_import_map() {
    let workspace_dir = workspace_for_root_and_member_with_fs(
      json!({
        "imports": {},
        "importMap": "./other.json",
      }),
      json!({}),
      |fs| {
        fs.fs_insert_json(root_dir().join("other.json"), json!({}));
      },
    );
    assert_eq!(
      workspace_dir
        .workspace
        .to_import_map_path()
        .unwrap()
        .unwrap(),
      root_dir().join("other.json")
    );
    assert_eq!(
      workspace_dir.workspace.diagnostics(),
      vec![WorkspaceDiagnostic {
        kind: WorkspaceDiagnosticKind::ImportMapReferencingImportMap,
        config_url: Url::from_file_path(root_dir().join("deno.json")).unwrap(),
      }]
    );
  }

  #[test]
  fn test_root_member_exclude() {
    let workspace_dir = workspace_for_root_and_member(
      json!({
        "exclude": [
          "./root",
          "./member/vendor",
          "./**/*.js"
        ]
      }),
      json!({
        "exclude": [
          "./member_exclude",
          // unexclude from root
          "!./vendor"
        ]
      }),
    );
    assert_eq!(workspace_dir.workspace.diagnostics(), vec![]);
    let lint_config = workspace_dir
      .to_lint_config(FilePatterns::new_with_base(workspace_dir.dir_path()))
      .unwrap();
    assert_eq!(
      lint_config.files,
      FilePatterns {
        base: root_dir().join("member"),
        include: None,
        exclude: PathOrPatternSet::new(vec![
          PathOrPattern::Path(root_dir().join("member").join("vendor")),
          PathOrPattern::Pattern(
            GlobPattern::from_relative(&root_dir(), "./**/*.js").unwrap()
          ),
          PathOrPattern::Path(root_dir().join("member").join("member_exclude")),
          PathOrPattern::NegatedPath(root_dir().join("member").join("vendor")),
        ]),
      }
    );

    // will match because it was unexcluded in the member
    assert!(lint_config
      .files
      .matches_path(&root_dir().join("member/vendor"), PathKind::Directory))
  }

  #[test]
  fn test_root_member_lint_combinations() {
    let workspace_dir = workspace_for_root_and_member(
      json!({
        "lint": {
          "report": "json",
          "rules": {
            "tags": ["tag1"],
            "include": ["rule1"],
            "exclude": ["rule2"],
          },
          "plugins": ["jsr:@deno/test-plugin1", "jsr:@deno/test-plugin3"]
        }
      }),
      json!({
        "lint": {
          "report": "pretty",
          "include": ["subdir"],
          "rules": {
            "tags": ["tag1"],
            "include": ["rule2"],
          },
          "plugins": [
            "jsr:@deno/test-plugin1",
            "jsr:@deno/test-plugin2",
            "!jsr:@deno/test-plugin3"
          ]
        }
      }),
    );
    assert_eq!(
      workspace_dir.workspace.diagnostics(),
      vec![WorkspaceDiagnostic {
        kind: WorkspaceDiagnosticKind::RootOnlyOption("lint.report"),
        config_url: Url::from_file_path(root_dir().join("member/deno.json"))
          .unwrap(),
      }]
    );
    assert_eq!(
      workspace_dir.workspace.to_lint_config().unwrap(),
      WorkspaceLintConfig {
        report: Some("json".to_string()),
      }
    );
    let lint_config = workspace_dir
      .to_lint_config(FilePatterns::new_with_base(workspace_dir.dir_path()))
      .unwrap();
    assert_eq!(
      lint_config,
      LintConfig {
        options: LintOptionsConfig {
          rules: LintRulesConfig {
            tags: Some(vec!["tag1".to_string()]),
            include: Some(vec!["rule1".to_string(), "rule2".to_string()]),
            exclude: Some(vec![])
          },
          plugins: vec![
            "jsr:@deno/test-plugin1".to_string(),
            "jsr:@deno/test-plugin2".to_string()
          ],
        },
        files: FilePatterns {
          base: root_dir().join("member"),
          include: Some(PathOrPatternSet::new(vec![PathOrPattern::Path(
            root_dir().join("member").join("subdir")
          )])),
          exclude: Default::default(),
        },
      }
    );

    // check the root context
    let root_ctx = workspace_dir
      .workspace
      .resolve_member_dir(&url_from_directory_path(&root_dir()).unwrap());
    let root_lint_config = root_ctx
      .to_lint_config(FilePatterns::new_with_base(root_ctx.dir_path()))
      .unwrap();
    assert_eq!(
      root_lint_config,
      LintConfig {
        options: LintOptionsConfig {
          rules: LintRulesConfig {
            tags: Some(vec!["tag1".to_string()]),
            include: Some(vec!["rule1".to_string()]),
            exclude: Some(vec!["rule2".to_string()])
          },
          plugins: vec![
            "jsr:@deno/test-plugin1".to_string(),
            "jsr:@deno/test-plugin3".to_string()
          ]
        },
        files: FilePatterns {
          base: root_dir(),
          include: None,
          // the workspace member will be excluded because that needs
          // to be resolved separately
          exclude: PathOrPatternSet::new(Vec::from([PathOrPattern::Path(
            root_dir().join("member")
          )])),
        },
      }
    );
  }

  #[test]
  fn test_root_member_fmt_combinations() {
    let workspace_dir = workspace_for_root_and_member(
      json!({
        "fmt": {
          "useTabs": true,
          "indentWidth": 4,
          "lineWidth": 80,
          "proseWrap": "never",
          "singleQuote": false,
          "semiColons": false,
        }
      }),
      json!({
        "fmt": {
          "exclude": ["subdir"],
          "useTabs": false,
          "indentWidth": 8,
          "lineWidth": 120,
          "proseWrap": "always",
          "singleQuote": true,
          "semiColons": true,
        }
      }),
    );
    assert_eq!(workspace_dir.workspace.diagnostics(), vec![]);
    let fmt_config = workspace_dir
      .to_fmt_config(FilePatterns::new_with_base(workspace_dir.dir_path()))
      .unwrap();
    assert_eq!(
      fmt_config,
      FmtConfig {
        options: FmtOptionsConfig {
          use_tabs: Some(false),
          line_width: Some(120),
          indent_width: Some(8),
          prose_wrap: Some(ProseWrap::Always),
          single_quote: Some(true),
          semi_colons: Some(true),
        },
        files: FilePatterns {
          base: root_dir().join("member"),
          include: None,
          exclude: PathOrPatternSet::new(vec![PathOrPattern::Path(
            root_dir().join("member").join("subdir")
          )]),
        },
      }
    );

    // check the root context
    let root_ctx = workspace_dir
      .workspace
      .resolve_member_dir(&url_from_directory_path(&root_dir()).unwrap());
    let root_fmt_config = root_ctx
      .to_fmt_config(FilePatterns::new_with_base(root_ctx.dir_path()))
      .unwrap();
    assert_eq!(
      root_fmt_config,
      FmtConfig {
        options: FmtOptionsConfig {
          use_tabs: Some(true),
          line_width: Some(80),
          indent_width: Some(4),
          prose_wrap: Some(ProseWrap::Never),
          single_quote: Some(false),
          semi_colons: Some(false),
        },
        files: FilePatterns {
          base: root_dir(),
          include: None,
          // the workspace member will be excluded because that needs
          // to be resolved separately
          exclude: PathOrPatternSet::new(Vec::from([PathOrPattern::Path(
            root_dir().join("member")
          )])),
        },
      }
    );
  }

  #[test]
  fn test_root_member_bench_combinations() {
    let workspace_dir = workspace_for_root_and_member(
      json!({}),
      json!({
        "bench": {
          "exclude": ["subdir"],
        }
      }),
    );
    assert_eq!(workspace_dir.workspace.diagnostics(), vec![]);
    let bench_config = workspace_dir
      .to_bench_config(FilePatterns::new_with_base(workspace_dir.dir_path()))
      .unwrap();
    assert_eq!(
      bench_config,
      BenchConfig {
        files: FilePatterns {
          base: root_dir().join("member"),
          include: None,
          exclude: PathOrPatternSet::new(vec![PathOrPattern::Path(
            root_dir().join("member").join("subdir")
          )]),
        },
      }
    );

    // check the root context
    let root_ctx = workspace_dir
      .workspace
      .resolve_member_dir(&url_from_directory_path(&root_dir()).unwrap());
    let root_bench_config = root_ctx
      .to_bench_config(FilePatterns::new_with_base(root_ctx.dir_path()))
      .unwrap();
    assert_eq!(
      root_bench_config,
      BenchConfig {
        files: FilePatterns {
          base: root_dir(),
          include: None,
          // the workspace member will be excluded because that needs
          // to be resolved separately
          exclude: PathOrPatternSet::new(Vec::from([PathOrPattern::Path(
            root_dir().join("member")
          )])),
        },
      }
    );
  }

  #[test]
  fn test_root_member_test_combinations() {
    let workspace_dir = workspace_for_root_and_member(
      json!({}),
      json!({
        "test": {
          "include": ["subdir"],
        }
      }),
    );
    assert_eq!(workspace_dir.workspace.diagnostics(), vec![]);
    let config = workspace_dir
      .to_test_config(FilePatterns::new_with_base(workspace_dir.dir_path()))
      .unwrap();
    assert_eq!(
      config,
      TestConfig {
        files: FilePatterns {
          base: root_dir().join("member"),
          include: Some(PathOrPatternSet::new(vec![PathOrPattern::Path(
            root_dir().join("member").join("subdir")
          )])),
          exclude: Default::default(),
        },
      }
    );

    // check the root context
    let root_ctx = workspace_dir
      .workspace
      .resolve_member_dir(&url_from_directory_path(&root_dir()).unwrap());
    let root_test_config = root_ctx
      .to_test_config(FilePatterns::new_with_base(root_ctx.dir_path()))
      .unwrap();
    assert_eq!(
      root_test_config,
      TestConfig {
        files: FilePatterns {
          base: root_dir(),
          include: None,
          // the workspace member will be excluded because that needs
          // to be resolved separately
          exclude: PathOrPatternSet::new(Vec::from([PathOrPattern::Path(
            root_dir().join("member")
          )])),
        },
      }
    );
  }

  #[test]
  fn test_root_member_publish_combinations() {
    let workspace_dir = workspace_for_root_and_member(
      json!({
        "publish": {
          "exclude": ["other"]
        }
      }),
      json!({
        "publish": {
          "include": ["subdir"],
        },
        "exclude": [
          "./exclude_dir"
        ],
      }),
    );
    assert_eq!(workspace_dir.workspace.diagnostics(), vec![]);
    let config = workspace_dir.to_publish_config().unwrap();
    assert_eq!(
      config,
      PublishConfig {
        files: FilePatterns {
          base: root_dir().join("member"),
          include: Some(PathOrPatternSet::new(vec![PathOrPattern::Path(
            root_dir().join("member").join("subdir")
          )])),
          exclude: PathOrPatternSet::new(vec![PathOrPattern::Path(
            root_dir().join("member").join("exclude_dir")
          ),]),
        },
      }
    );

    // check the root context
    let root_publish_config = workspace_dir
      .workspace
      .resolve_member_dir(&url_from_directory_path(&root_dir()).unwrap())
      .to_publish_config()
      .unwrap();
    assert_eq!(
      root_publish_config,
      PublishConfig {
        files: FilePatterns {
          base: root_dir(),
          include: None,
          exclude: PathOrPatternSet::new(Vec::from([
            PathOrPattern::Path(root_dir().join("other")),
            // the workspace member will be excluded because that needs
            // to be resolved separately
            PathOrPattern::Path(root_dir().join("member")),
          ])),
        },
      }
    );
  }

  #[test]
  fn test_root_member_empty_config_resolves_excluded_members() {
    let workspace_dir = workspace_for_root_and_member(json!({}), json!({}));
    assert_eq!(workspace_dir.workspace.diagnostics(), vec![]);
    let expected_root_files = FilePatterns {
      base: root_dir(),
      include: None,
      // the workspace member will be excluded because that needs
      // to be resolved separately
      exclude: PathOrPatternSet::new(Vec::from([PathOrPattern::Path(
        root_dir().join("member"),
      )])),
    };
    let root_ctx = workspace_dir
      .workspace
      .resolve_member_dir(&url_from_directory_path(&root_dir()).unwrap());
    let expected_member_files = FilePatterns {
      base: root_dir().join("member"),
      include: None,
      exclude: Default::default(),
    };

    for (expected_files, ctx) in [
      (expected_root_files, root_ctx),
      (expected_member_files, workspace_dir),
    ] {
      assert_eq!(
        ctx
          .to_bench_config(FilePatterns::new_with_base(ctx.dir_path()))
          .unwrap(),
        BenchConfig {
          files: expected_files.clone(),
        }
      );
      assert_eq!(
        ctx
          .to_fmt_config(FilePatterns::new_with_base(ctx.dir_path()))
          .unwrap(),
        FmtConfig {
          options: Default::default(),
          files: expected_files.clone(),
        }
      );
      assert_eq!(
        ctx
          .to_lint_config(FilePatterns::new_with_base(ctx.dir_path()))
          .unwrap(),
        LintConfig {
          files: expected_files.clone(),
          options: Default::default(),
        }
      );
      assert_eq!(
        ctx
          .to_test_config(FilePatterns::new_with_base(ctx.dir_path()))
          .unwrap(),
        TestConfig {
          files: expected_files.clone(),
        }
      );
      assert_eq!(
        ctx.to_publish_config().unwrap(),
        PublishConfig {
          files: expected_files.clone(),
        }
      );
    }
  }

  #[test]
  fn test_root_member_root_only_in_member() {
    let workspace_dir = workspace_for_root_and_member(
      json!({
        "unstable": ["byonm"],
        "lock": false,
        "nodeModulesDir": false,
        "vendor": true,
      }),
      json!({
        "unstable": ["sloppy-imports"],
        "lock": true,
        "nodeModulesDir": "auto",
        "vendor": false,
      }),
    );
    // ignores member config
    assert_eq!(
      workspace_dir.workspace.unstable_features(),
      &["byonm".to_string()]
    );
    assert!(workspace_dir.workspace.has_unstable("byonm"));
    assert!(!workspace_dir.workspace.has_unstable("sloppy-imports"));
    assert_eq!(
      workspace_dir.workspace.resolve_lockfile_path().unwrap(),
      None
    );
    assert_eq!(
      workspace_dir.workspace.node_modules_dir().unwrap(),
      Some(NodeModulesDirMode::None)
    );
    assert_eq!(
      workspace_dir.workspace.resolve_lockfile_path().unwrap(),
      None
    );
    assert_eq!(
      workspace_dir.workspace.vendor_dir_path().unwrap(),
      &root_dir().join("vendor")
    );
    assert_eq!(
      workspace_dir.workspace.diagnostics(),
      vec![
        WorkspaceDiagnostic {
          kind: WorkspaceDiagnosticKind::DeprecatedNodeModulesDirOption {
            previous: false,
            suggestion: NodeModulesDirMode::Manual,
          },
          config_url: Url::from_file_path(root_dir().join("deno.json"))
            .unwrap(),
        },
        WorkspaceDiagnostic {
          kind: WorkspaceDiagnosticKind::RootOnlyOption("lock"),
          config_url: Url::from_file_path(root_dir().join("member/deno.json"))
            .unwrap(),
        },
        WorkspaceDiagnostic {
          kind: WorkspaceDiagnosticKind::RootOnlyOption("nodeModulesDir"),
          config_url: Url::from_file_path(root_dir().join("member/deno.json"))
            .unwrap(),
        },
        WorkspaceDiagnostic {
          kind: WorkspaceDiagnosticKind::RootOnlyOption("unstable"),
          config_url: Url::from_file_path(root_dir().join("member/deno.json"))
            .unwrap(),
        },
        WorkspaceDiagnostic {
          kind: WorkspaceDiagnosticKind::RootOnlyOption("vendor"),
          config_url: Url::from_file_path(root_dir().join("member/deno.json"))
            .unwrap(),
        },
      ]
    );
  }

  #[test]
  fn test_root_member_node_modules_dir_suggestions() {
    fn suggest(
      previous: bool,
      suggestion: NodeModulesDirMode,
    ) -> WorkspaceDiagnostic {
      WorkspaceDiagnostic {
        kind: WorkspaceDiagnosticKind::DeprecatedNodeModulesDirOption {
          previous,
          suggestion,
        },
        config_url: Url::from_file_path(root_dir().join("deno.json")).unwrap(),
      }
    }

    let cases = [
      (
        json!({
            "unstable": ["byonm"],
            "nodeModulesDir": true,
        }),
        true,
        NodeModulesDirMode::Manual,
      ),
      (
        json!({
            "unstable": ["byonm"],
            "nodeModulesDir": false,
        }),
        false,
        NodeModulesDirMode::Manual,
      ),
      (
        json!({
            "nodeModulesDir": true,
        }),
        true,
        NodeModulesDirMode::Auto,
      ),
      (
        json!({
            "nodeModulesDir": false,
        }),
        false,
        NodeModulesDirMode::None,
      ),
    ];

    for (config, previous, suggestion) in cases {
      let workspace_dir = workspace_for_root_and_member(config, json!({}));
      assert_eq!(
        workspace_dir.workspace.diagnostics(),
        vec![suggest(previous, suggestion)]
      );
    }
  }

  #[test]
  fn test_root_member_pkg_only_fields_on_workspace_root() {
    let workspace_dir = workspace_for_root_and_member(
      json!({
        "name": "@scope/name",
        "version": "1.0.0",
        "exports": "./main.ts"
      }),
      json!({}),
    );
    // this is fine because we can tell it's a package by it having name and exports fields
    assert_eq!(workspace_dir.workspace.diagnostics(), vec![]);
  }

  #[test]
  fn test_root_member_workspace_on_member() {
    let sys = InMemorySys::default();
    sys.fs_insert_json(
      root_dir().join("deno.json"),
      json!({
        "workspace": ["./member"]
      }),
    );
    sys.fs_insert_json(
      root_dir().join("member/deno.json"),
      json!({
        "workspace": ["./other_dir"]
      }),
    );
    let workspace_dir = WorkspaceDirectory::discover(
      &sys,
      // start at root for this test
      WorkspaceDiscoverStart::Paths(&[root_dir()]),
      &WorkspaceDiscoverOptions {
        ..Default::default()
      },
    )
    .unwrap();
    assert_eq!(
      workspace_dir.workspace.diagnostics(),
      vec![WorkspaceDiagnostic {
        kind: WorkspaceDiagnosticKind::RootOnlyOption("workspace"),
        config_url: Url::from_file_path(root_dir().join("member/deno.json"))
          .unwrap(),
      }]
    );
  }

  #[test]
  fn test_workspaces_property() {
    run_single_json_diagnostics_test(
      json!({
        "workspaces": ["./member"]
      }),
      vec![WorkspaceDiagnosticKind::InvalidWorkspacesOption],
    );
  }

  #[test]
  fn test_workspaces_missing_exports() {
    run_single_json_diagnostics_test(
      json!({
        "name": "@scope/name",
      }),
      vec![WorkspaceDiagnosticKind::MissingExports],
    );
  }

  fn run_single_json_diagnostics_test(
    json: serde_json::Value,
    kinds: Vec<WorkspaceDiagnosticKind>,
  ) {
    let sys = InMemorySys::default();
    sys.fs_insert_json(root_dir().join("deno.json"), json);
    let workspace_dir = WorkspaceDirectory::discover(
      &sys,
      WorkspaceDiscoverStart::Paths(&[root_dir()]),
      &WorkspaceDiscoverOptions {
        ..Default::default()
      },
    )
    .unwrap();
    assert_eq!(
      workspace_dir.workspace.diagnostics(),
      kinds
        .into_iter()
        .map(|kind| {
          WorkspaceDiagnostic {
            kind,
            config_url: Url::from_file_path(root_dir().join("deno.json"))
              .unwrap(),
          }
        })
        .collect::<Vec<_>>()
    );
  }

  #[test]
  fn test_multiple_pkgs_same_name() {
    let sys = InMemorySys::default();
    sys.fs_insert_json(
      root_dir().join("deno.json"),
      json!({
        "workspace": ["./member1", "./member2"]
      }),
    );
    let pkg = json!({
      "name": "@scope/pkg",
      "version": "1.0.0",
      "exports": "./main.ts",
    });
    sys.fs_insert_json(
      root_dir().join("member1").join("deno.json"),
      pkg.clone(),
    );
    sys.fs_insert_json(
      root_dir().join("member2").join("deno.json"),
      pkg.clone(),
    );
    let err = WorkspaceDirectory::discover(
      &sys,
      WorkspaceDiscoverStart::Paths(&[root_dir()]),
      &WorkspaceDiscoverOptions {
        ..Default::default()
      },
    )
    .unwrap_err();
    match err.into_kind() {
      WorkspaceDiscoverErrorKind::ResolveMember(
        ResolveWorkspaceMemberError::DuplicatePackageName {
          name,
          deno_json_url,
          other_deno_json_url,
        },
      ) => {
        assert_eq!(name, "@scope/pkg");
        assert_eq!(
          deno_json_url,
          Url::from_file_path(root_dir().join("member2").join("deno.json"))
            .unwrap()
        );
        assert_eq!(
          other_deno_json_url,
          Url::from_file_path(root_dir().join("member1").join("deno.json"))
            .unwrap()
        );
      }
      _ => unreachable!(),
    }
  }

  #[test]
  fn test_packages_for_publish_non_workspace() {
    let sys = InMemorySys::default();
    sys.fs_insert_json(
      root_dir().join("deno.json"),
      json!({
        "name": "@scope/pkg",
        "version": "1.0.0",
        "exports": "./main.ts",
      }),
    );
    let workspace_dir =
      workspace_at_start_dir(&sys, &root_dir().join("member"));
    assert_eq!(workspace_dir.workspace.diagnostics(), vec![]);
    let jsr_pkgs = workspace_dir.jsr_packages_for_publish();
    let names = jsr_pkgs.iter().map(|p| p.name.as_str()).collect::<Vec<_>>();
    assert_eq!(names, vec!["@scope/pkg"]);
  }

  #[test]
  fn test_packages_for_publish_workspace() {
    let sys = InMemorySys::default();
    sys.fs_insert_json(
      root_dir().join("deno.json"),
      json!({
        "workspace": ["./a", "./b", "./c", "./d"]
      }),
    );
    sys.fs_insert_json(
      root_dir().join("a/deno.json"),
      json!({
        "name": "@scope/a",
        "version": "1.0.0",
        "exports": "./main.ts",
      }),
    );
    sys.fs_insert_json(
      root_dir().join("b/deno.json"),
      json!({
        "name": "@scope/b",
        "version": "1.0.0",
        "exports": "./main.ts",
      }),
    );
    sys.fs_insert_json(
      root_dir().join("c/deno.json"),
      // not a package
      json!({}),
    );
    sys.fs_insert_json(
      root_dir().join("d/package.json"),
      json!({
        "name": "pkg",
        "version": "1.0.0",
      }),
    );
    // root
    {
      let workspace_dir = workspace_at_start_dir(&sys, &root_dir());
      assert_eq!(workspace_dir.workspace.diagnostics(), vec![]);
      let jsr_pkgs = workspace_dir.jsr_packages_for_publish();
      let names = jsr_pkgs.iter().map(|p| p.name.as_str()).collect::<Vec<_>>();
      assert_eq!(names, vec!["@scope/a", "@scope/b"]);
    }
    // member
    {
      let workspace_dir = workspace_at_start_dir(&sys, &root_dir().join("a"));
      assert_eq!(workspace_dir.workspace.diagnostics(), vec![]);
      let jsr_pkgs = workspace_dir.jsr_packages_for_publish();
      let names = jsr_pkgs.iter().map(|p| p.name.as_str()).collect::<Vec<_>>();
      assert_eq!(names, vec!["@scope/a"]);
    }
    // member, not a package
    {
      let workspace_dir = workspace_at_start_dir(&sys, &root_dir().join("c"));
      assert_eq!(workspace_dir.workspace.diagnostics(), vec![]);
      let jsr_pkgs = workspace_dir.jsr_packages_for_publish();
      assert!(jsr_pkgs.is_empty());
    }
    // package.json
    {
      let workspace_dir = workspace_at_start_dir(&sys, &root_dir().join("d"));
      assert_eq!(workspace_dir.workspace.diagnostics(), vec![]);
      let jsr_pkgs = workspace_dir.jsr_packages_for_publish();
      assert!(jsr_pkgs.is_empty());

      // while we're here, test this
      assert_eq!(
        workspace_dir
          .workspace
          .package_jsons()
          .map(|p| p.dir_path().to_path_buf())
          .collect::<Vec<_>>(),
        vec![root_dir().join("d")]
      );
      assert_eq!(
        workspace_dir
          .workspace
          .npm_packages()
          .into_iter()
          .map(|p| p.pkg_json.dir_path().to_path_buf())
          .collect::<Vec<_>>(),
        vec![root_dir().join("d")]
      );
    }
  }

  #[test]
  fn test_packages_for_publish_root_is_package() {
    let sys = InMemorySys::default();
    sys.fs_insert_json(
      root_dir().join("deno.json"),
      json!({
        "name": "@scope/root",
        "version": "1.0.0",
        "exports": "./main.ts",
        "workspace": ["./member"]
      }),
    );
    sys.fs_insert_json(
      root_dir().join("member/deno.json"),
      json!({
        "name": "@scope/pkg",
        "version": "1.0.0",
        "exports": "./main.ts",
      }),
    );
    // in a member
    {
      let workspace_dir =
        workspace_at_start_dir(&sys, &root_dir().join("member"));
      assert_eq!(workspace_dir.workspace.diagnostics(), vec![]);
      let jsr_pkgs = workspace_dir.jsr_packages_for_publish();
      let names = jsr_pkgs.iter().map(|p| p.name.as_str()).collect::<Vec<_>>();
      assert_eq!(names, vec!["@scope/pkg"]);
    }
    // at the root
    {
      let workspace_dir = workspace_at_start_dir(&sys, &root_dir());
      assert_eq!(workspace_dir.workspace.diagnostics(), vec![]);
      let jsr_pkgs = workspace_dir.jsr_packages_for_publish();
      let names = jsr_pkgs.iter().map(|p| p.name.as_str()).collect::<Vec<_>>();
      // Only returns the root package because it allows for publishing
      // this individually. If someone wants the behaviour of publishing
      // the entire workspace then they should move each package to a descendant
      // directory.
      assert_eq!(names, vec!["@scope/root"]);
    }
  }

  #[test]
  fn test_packages_for_publish_root_not_package() {
    let sys = InMemorySys::default();
    sys.fs_insert_json(
      root_dir().join("deno.json"),
      json!({
        "workspace": ["./member"]
      }),
    );
    sys.fs_insert_json(
      root_dir().join("member/deno.json"),
      json!({
        "name": "@scope/pkg",
        "version": "1.0.0",
        "exports": "./main.ts",
      }),
    );
    // the workspace is not a jsr package so publish the members
    let workspace_dir = workspace_at_start_dir(&sys, &root_dir());
    assert_eq!(workspace_dir.workspace.diagnostics(), vec![]);
    let jsr_pkgs = workspace_dir.jsr_packages_for_publish();
    let names = jsr_pkgs.iter().map(|p| p.name.as_str()).collect::<Vec<_>>();
    assert_eq!(names, vec!["@scope/pkg"]);
  }

  #[test]
  fn test_packages_for_publish_npm_workspace() {
    let sys = InMemorySys::default();
    sys.fs_insert_json(
      root_dir().join("package.json"),
      json!({
        "workspaces": ["./a", "./b", "./c", "./d"]
      }),
    );
    sys.fs_insert_json(root_dir().join("a/package.json"), json!({}));
    sys.fs_insert_json(
      root_dir().join("a/deno.json"),
      json!({
        "name": "@scope/a",
        "version": "1.0.0",
        "exports": "./main.ts",
      }),
    );
    sys.fs_insert_json(root_dir().join("b/package.json"), json!({}));
    sys.fs_insert_json(
      root_dir().join("b/deno.json"),
      json!({
        "name": "@scope/b",
        "version": "1.0.0",
        "exports": "./main.ts",
      }),
    );
    sys.fs_insert_json(root_dir().join("c/package.json"), json!({}));
    sys.fs_insert_json(
      root_dir().join("c/deno.json"),
      // not a package
      json!({}),
    );
    sys.fs_insert_json(
      root_dir().join("d/package.json"),
      json!({
        "name": "pkg",
        "version": "1.0.0",
      }),
    );
    // root
    {
      let workspace_dir = workspace_at_start_dir(&sys, &root_dir());
      assert_eq!(workspace_dir.workspace.diagnostics(), vec![]);
      let jsr_pkgs = workspace_dir.jsr_packages_for_publish();
      let names = jsr_pkgs.iter().map(|p| p.name.as_str()).collect::<Vec<_>>();
      assert_eq!(names, vec!["@scope/a", "@scope/b"]);
    }
    // member
    {
      let workspace_dir = workspace_at_start_dir(&sys, &root_dir().join("a"));
      assert_eq!(workspace_dir.workspace.diagnostics(), vec![]);
      let jsr_pkgs = workspace_dir.jsr_packages_for_publish();
      let names = jsr_pkgs.iter().map(|p| p.name.as_str()).collect::<Vec<_>>();
      assert_eq!(names, vec!["@scope/a"]);
    }
    // member, not a package
    {
      let workspace_dir = workspace_at_start_dir(&sys, &root_dir().join("c"));
      assert_eq!(workspace_dir.workspace.diagnostics(), vec![]);
      let jsr_pkgs = workspace_dir.jsr_packages_for_publish();
      assert!(jsr_pkgs.is_empty());
    }
    // package.json
    {
      let workspace_dir = workspace_at_start_dir(&sys, &root_dir().join("d"));
      assert_eq!(workspace_dir.workspace.diagnostics(), vec![]);
      let jsr_pkgs = workspace_dir.jsr_packages_for_publish();
      assert!(jsr_pkgs.is_empty());
      assert_eq!(
        workspace_dir
          .workspace
          .npm_packages()
          .into_iter()
          .map(|p| p.pkg_json.dir_path().to_path_buf())
          .collect::<Vec<_>>(),
        vec![root_dir().join("d")]
      );
    }
  }

  #[test]
  fn test_no_auto_discovery_node_modules_dir() {
    let sys = InMemorySys::default();
    sys.fs_insert_json(root_dir().join("deno.json"), json!({}));
    sys.fs_insert_json(
      root_dir().join("node_modules/package/package.json"),
      json!({
        "name": "@scope/pkg",
        "version": "1.0.0"
      }),
    );
    let workspace_dir = workspace_at_start_dir(
      &sys,
      &root_dir().join("node_modules/package/sub_dir"),
    );
    assert_eq!(workspace_dir.workspace.diagnostics(), vec![]);
    assert_eq!(workspace_dir.workspace.package_jsons().count(), 0);
    assert_eq!(workspace_dir.workspace.deno_jsons().count(), 1);
  }

  #[test]
  fn test_deno_workspace_globs() {
    let sys = InMemorySys::default();
    sys.fs_insert_json(
      root_dir().join("deno.json"),
      json!({
        "workspace": ["./packages/*"]
      }),
    );
    sys.fs_insert_json(
      root_dir().join("packages/package-a/deno.json"),
      json!({}),
    );
    sys.fs_insert_json(
      root_dir().join("packages/package-b/deno.json"),
      json!({}),
    );
    sys.fs_insert_json(
      root_dir().join("packages/package-c/deno.jsonc"),
      json!({}),
    );
    let workspace_dir =
      workspace_at_start_dir(&sys, &root_dir().join("packages"));
    assert_eq!(workspace_dir.workspace.diagnostics(), Vec::new());
    assert_eq!(workspace_dir.workspace.deno_jsons().count(), 4);
  }

  #[test]
  fn test_deno_workspace_globs_with_package_json() {
    let sys = InMemorySys::default();
    sys.fs_insert_json(
      root_dir().join("deno.json"),
      json!({
        "workspace": ["./packages/*", "./examples/*"]
      }),
    );
    sys.fs_insert_json(
      root_dir().join("packages/package-a/deno.json"),
      json!({}),
    );
    sys.fs_insert_json(
      root_dir().join("packages/package-b/deno.json"),
      json!({}),
    );
    sys.fs_insert_json(
      root_dir().join("packages/package-c/deno.jsonc"),
      json!({}),
    );
    sys.fs_insert_json(
      root_dir().join("examples/examples1/package.json"),
      json!({}),
    );
    sys.fs_insert_json(
      root_dir().join("examples/examples2/package.json"),
      json!({}),
    );
    let workspace_dir =
      workspace_at_start_dir(&sys, &root_dir().join("packages"));
    assert_eq!(workspace_dir.workspace.diagnostics(), Vec::new());
    assert_eq!(workspace_dir.workspace.deno_jsons().count(), 4);
    assert_eq!(workspace_dir.workspace.package_jsons().count(), 2);
  }

  #[test]
  fn test_deno_workspace_negations() {
    for negation in ["!ignored/package-c", "!ignored/**"] {
      let sys = InMemorySys::default();
      sys.fs_insert_json(
        root_dir().join("deno.json"),
        json!({
          "workspace": [
            "**/*",
            negation,
          ]
        }),
      );
      sys.fs_insert_json(
        root_dir().join("packages/package-a/deno.json"),
        json!({}),
      );
      sys.fs_insert_json(
        root_dir().join("packages/package-b/deno.jsonc"),
        json!({}),
      );
      sys.fs_insert_json(
        root_dir().join("ignored/package-c/deno.jsonc"),
        json!({}),
      );
      let workspace_dir = workspace_at_start_dir(&sys, &root_dir());
      assert_eq!(workspace_dir.workspace.diagnostics(), Vec::new());
      assert_eq!(workspace_dir.workspace.deno_jsons().count(), 3);
    }
  }

  #[test]
  fn test_deno_workspace_member_no_config_file_error() {
    let sys = InMemorySys::default();
    sys.fs_insert_json(
      root_dir().join("deno.json"),
      json!({
        "workspace": ["./member"]
      }),
    );
    // no deno.json in this folder, so should error
    let err = workspace_at_start_dir_err(&sys, &root_dir().join("package"));
    assert_eq!(err.to_string(), normalize_err_text("Could not find config file for workspace member in '[ROOT_DIR_URL]/member/'."));
  }

  #[test]
  fn test_deno_workspace_member_deno_json_member_name() {
    let sys = InMemorySys::default();
    sys.fs_insert_json(
      root_dir().join("deno.json"),
      json!({
        "workspace": ["./member/deno.json"]
      }),
    );
    // no deno.json in this folder and the name was deno.json so give an error
    let err = workspace_at_start_dir_err(&sys, &root_dir().join("package"));
    assert_eq!(err.to_string(), normalize_err_text(concat!(
      "Could not find config file for workspace member in '[ROOT_DIR_URL]/member/deno.json/'. ",
      "Ensure you specify the directory and not the configuration file in the workspace member."
    )));
  }

  #[test]
  fn test_deno_member_not_referenced_in_deno_workspace() {
    fn assert_err(err: &WorkspaceDiscoverError, config_file_path: &Path) {
      match err.as_kind() {
        WorkspaceDiscoverErrorKind::ConfigNotWorkspaceMember {
          workspace_url,
          config_url,
        } => {
          assert_eq!(
            workspace_url,
            &url_from_directory_path(&root_dir()).unwrap()
          );
          assert_eq!(
            config_url,
            &Url::from_file_path(config_file_path).unwrap()
          );
        }
        _ => unreachable!(),
      }
    }

    for file_name in ["deno.json", "deno.jsonc"] {
      let config_file_path = root_dir().join("member-b").join(file_name);
      let sys = InMemorySys::default();
      sys.fs_insert_json(
        root_dir().join("deno.json"),
        json!({
          "workspace": ["./member-a"],
        }),
      );
      sys.fs_insert_json(root_dir().join("member-a/deno.json"), json!({}));
      sys.fs_insert_json(config_file_path.clone(), json!({}));
      let err = workspace_at_start_dir_err(&sys, &root_dir().join("member-b"));
      assert_err(&err, &config_file_path);

      // try for when the config file is specified as well
      let err = WorkspaceDirectory::discover(
        &sys,
        WorkspaceDiscoverStart::ConfigFile(&config_file_path),
        &WorkspaceDiscoverOptions {
          discover_pkg_json: true,
          ..Default::default()
        },
      )
      .unwrap_err();
      assert_err(&err, &config_file_path);
    }
  }

  #[test]
  fn test_config_not_deno_workspace_member_non_natural_config_file_name() {
    for file_name in ["other-name.json", "deno.jsonc"] {
      let sys = InMemorySys::default();
      sys.fs_insert_json(
        root_dir().join("deno.json"),
        json!({
          "workspace": ["./member-a", "./member-b"],
        }),
      );
      sys.fs_insert_json(root_dir().join("member-a/deno.json"), json!({}));
      // this is the "natural" config file that would be discovered by
      // workspace discovery and since the file name specified does not
      // match it, the workspace is not discovered and an error does not
      // occur
      sys.fs_insert_json(root_dir().join("member-b/deno.json"), json!({}));
      let config_file_path = root_dir().join("member-b").join(file_name);
      sys.fs_insert_json(config_file_path.clone(), json!({}));
      let workspace_dir = WorkspaceDirectory::discover(
        &sys,
        WorkspaceDiscoverStart::ConfigFile(&config_file_path),
        &WorkspaceDiscoverOptions {
          discover_pkg_json: true,
          ..Default::default()
        },
      )
      .unwrap();
      assert_eq!(
        workspace_dir
          .workspace
          .deno_jsons()
          .map(|c| c.specifier.to_file_path().unwrap())
          .collect::<Vec<_>>(),
        vec![config_file_path]
      );
    }
  }

  #[test]
  fn test_config_workspace_non_natural_config_file_name() {
    let sys = InMemorySys::default();
    let root_config_path = root_dir().join("deno-other.json");
    sys.fs_insert_json(
      root_config_path.clone(),
      json!({
        "workspace": ["./member-a"],
      }),
    );
    let member_a_config = root_dir().join("member-a/deno.json");
    sys.fs_insert_json(member_a_config.clone(), json!({}));
    let workspace_dir = WorkspaceDirectory::discover(
      &sys,
      WorkspaceDiscoverStart::ConfigFile(&root_config_path),
      &WorkspaceDiscoverOptions {
        discover_pkg_json: true,
        ..Default::default()
      },
    )
    .unwrap();
    assert_eq!(
      workspace_dir
        .workspace
        .deno_jsons()
        .map(|c| c.specifier.to_file_path().unwrap())
        .collect::<Vec<_>>(),
      vec![root_config_path, member_a_config]
    );
  }

  #[test]
  fn test_npm_package_not_referenced_in_deno_workspace() {
    let sys = InMemorySys::default();
    sys.fs_insert_json(
      root_dir().join("deno.json"),
      json!({
        "workspace": ["./member"]
      }),
    );
    sys.fs_insert_json(root_dir().join("member/deno.json"), json!({}));
    sys.fs_insert_json(root_dir().join("package/package.json"), json!({}));
    // npm package needs to be a member of the deno workspace
    let err = workspace_at_start_dir_err(&sys, &root_dir().join("package"));
    assert_eq!(
      err.to_string(),
      normalize_err_text(
        "Config file must be a member of the workspace.
  Config: [ROOT_DIR_URL]/package/package.json
  Workspace: [ROOT_DIR_URL]/"
      )
    );
  }

  #[test]
  fn test_multiple_workspaces_npm_package_referenced_in_package_json_workspace()
  {
    let sys = InMemorySys::default();
    sys.fs_insert_json(
      root_dir().join("deno.json"),
      json!({
        "workspace": ["./member"]
      }),
    );
    sys.fs_insert_json(
      root_dir().join("package.json"),
      json!({
        "workspaces": ["./package"]
      }),
    );
    sys.fs_insert_json(root_dir().join("member/deno.json"), json!({}));
    sys.fs_insert_json(root_dir().join("package/package.json"), json!({}));
    let workspace_dir =
      workspace_at_start_dir(&sys, &root_dir().join("package"));
    assert_eq!(workspace_dir.workspace.diagnostics(), Vec::new());
    assert_eq!(workspace_dir.workspace.deno_jsons().count(), 2);
    assert_eq!(workspace_dir.workspace.package_jsons().count(), 2);
  }

  #[test]
  fn test_npm_workspace_package_json_and_deno_json_ok() {
    let sys = InMemorySys::default();
    sys.fs_insert_json(
      root_dir().join("package.json"),
      json!({
        "workspaces": ["./member"]
      }),
    );
    sys.fs_insert_json(root_dir().join("member/deno.json"), json!({}));
    sys.fs_insert_json(root_dir().join("member/package.json"), json!({}));
    let workspace_dir =
      workspace_at_start_dir(&sys, &root_dir().join("package"));
    assert_eq!(workspace_dir.workspace.diagnostics(), Vec::new());
    assert_eq!(workspace_dir.workspace.deno_jsons().count(), 1);
    assert_eq!(workspace_dir.workspace.package_jsons().count(), 2);
  }

  #[test]
  fn test_npm_workspace_member_deno_json_error() {
    let sys = InMemorySys::default();
    sys.fs_insert_json(
      root_dir().join("package.json"),
      json!({
        "workspaces": ["./member"]
      }),
    );
    // no package.json in this folder, so should error
    sys.fs_insert_json(root_dir().join("member/deno.json"), json!({}));
    let err = workspace_at_start_dir_err(&sys, &root_dir().join("package"));
    assert_eq!(err.to_string(), normalize_err_text("Could not find package.json for workspace member in '[ROOT_DIR_URL]/member/'."));
  }

  #[test]
  fn test_npm_workspace_member_no_config_file_error() {
    let sys = InMemorySys::default();
    sys.fs_insert_json(
      root_dir().join("package.json"),
      json!({
        "workspaces": ["./member"]
      }),
    );
    // no package.json in this folder, so should error
    let err = workspace_at_start_dir_err(&sys, &root_dir().join("package"));
    assert_eq!(err.to_string(), normalize_err_text("Could not find package.json for workspace member in '[ROOT_DIR_URL]/member/'."));
  }

  #[test]
  fn test_npm_workspace_globs() {
    let sys = InMemorySys::default();
    sys.fs_insert_json(
      root_dir().join("package.json"),
      json!({
        "workspaces": ["./packages/*"]
      }),
    );
    sys.fs_insert_json(
      root_dir().join("packages/package-a/package.json"),
      json!({}),
    );
    sys.fs_insert_json(
      root_dir().join("packages/package-b/package.json"),
      json!({}),
    );
    let workspace_dir =
      workspace_at_start_dir(&sys, &root_dir().join("packages"));
    assert_eq!(workspace_dir.workspace.diagnostics(), Vec::new());
    assert_eq!(workspace_dir.workspace.package_jsons().count(), 3);
  }

  #[test]
  fn test_npm_workspace_ignores_vendor_folder() {
    for (is_vendor, expected_count) in [(true, 3), (false, 4)] {
      let sys = InMemorySys::default();
      sys.fs_insert_json(
        root_dir().join("deno.json"),
        json!({
          "vendor": is_vendor,
        }),
      );
      sys.fs_insert_json(
        root_dir().join("package.json"),
        json!({
          "workspaces": ["./**/*"]
        }),
      );
      sys.fs_insert_json(
        root_dir().join("packages/package-a/package.json"),
        json!({}),
      );
      sys.fs_insert_json(
        root_dir().join("packages/package-b/package.json"),
        json!({}),
      );
      sys.fs_insert_json(
        root_dir().join("vendor/package-c/package.json"),
        json!({}),
      );
      let workspace_dir = workspace_at_start_dir(&sys, &root_dir());
      assert_eq!(workspace_dir.workspace.diagnostics(), Vec::new());
      assert_eq!(
        workspace_dir.workspace.package_jsons().count(),
        expected_count
      );
    }
  }

  #[test]
  fn test_npm_workspace_negations() {
    for negation in ["!ignored/package-c", "!ignored/**"] {
      let sys = InMemorySys::default();
      sys.fs_insert_json(
        root_dir().join("package.json"),
        json!({
          "workspaces": [
            "**/*",
            negation,
          ]
        }),
      );
      sys.fs_insert_json(
        root_dir().join("packages/package-a/package.json"),
        json!({}),
      );
      sys.fs_insert_json(
        root_dir().join("packages/package-b/package.json"),
        json!({}),
      );
      sys.fs_insert_json(
        root_dir().join("ignored/package-c/package.json"),
        json!({}),
      );
      let workspace_dir = workspace_at_start_dir(&sys, &root_dir());
      assert_eq!(workspace_dir.workspace.diagnostics(), Vec::new());
      assert_eq!(workspace_dir.workspace.package_jsons().count(), 3);
    }
  }

  #[test]
  fn test_npm_workspace_self_reference_and_duplicate_references_ok() {
    let sys = InMemorySys::default();
    sys.fs_insert_json(
      root_dir().join("package.json"),
      json!({
        "workspaces": [
          ".",
          "./member",
          "./member",
          "**/*"
        ]
      }),
    );
    sys.fs_insert_json(root_dir().join("member/package.json"), json!({}));
    let workspace_dir = workspace_at_start_dir(&sys, &root_dir());
    assert_eq!(workspace_dir.workspace.diagnostics(), Vec::new());
    assert_eq!(workspace_dir.workspace.package_jsons().count(), 2);
  }

  #[test]
  fn test_npm_workspace_start_deno_json_not_in_workspace() {
    let sys = InMemorySys::default();
    sys.fs_insert_json(
      root_dir().join("package.json"),
      json!({
        "workspaces": ["./package"]
      }),
    );
    sys.fs_insert_json(
      root_dir().join("member/deno.json"),
      json!({
        "unstable": ["byonm"],
      }),
    );
    sys.fs_insert_json(root_dir().join("package/package.json"), json!({}));
    // only resolves the member because it's not part of the workspace
    let workspace_dir =
      workspace_at_start_dir(&sys, &root_dir().join("member"));
    assert_eq!(workspace_dir.workspace.diagnostics(), Vec::new());
    assert_eq!(workspace_dir.workspace.deno_jsons().count(), 1);
    assert_eq!(
      workspace_dir.workspace.root_dir().to_file_path().unwrap(),
      root_dir().join("member")
    );
    assert_eq!(workspace_dir.workspace.package_jsons().count(), 0);
    assert!(workspace_dir.workspace.has_unstable("byonm"));
    assert_eq!(
      workspace_dir.workspace.resolve_lockfile_path().unwrap(),
      Some(root_dir().join("member/deno.lock"))
    );
  }

  #[test]
  fn test_npm_workspace_start_deno_json_part_of_workspace() {
    let sys = InMemorySys::default();
    sys.fs_insert_json(
      root_dir().join("package.json"),
      json!({
        "workspaces": ["./member"]
      }),
    );
    sys.fs_insert_json(
      root_dir().join("member/deno.json"),
      json!({
        "lock": false,
        "unstable": ["byonm"],
      }),
    );
    sys.fs_insert_json(root_dir().join("member/package.json"), json!({}));
    let workspace_dir =
      workspace_at_start_dir(&sys, &root_dir().join("member"));
    assert_eq!(
      workspace_dir
        .workspace
        .diagnostics()
        .into_iter()
        .map(|d| d.kind)
        .collect::<Vec<_>>(),
      vec![
        WorkspaceDiagnosticKind::RootOnlyOption("lock"),
        WorkspaceDiagnosticKind::RootOnlyOption("unstable")
      ]
    );
    assert_eq!(workspace_dir.workspace.deno_jsons().count(), 1);
    assert_eq!(
      workspace_dir.workspace.root_dir().to_file_path().unwrap(),
      root_dir()
    );
    assert_eq!(workspace_dir.workspace.package_jsons().count(), 2);
    assert!(!workspace_dir.workspace.has_unstable("byonm"));
    assert_eq!(
      workspace_dir.workspace.resolve_lockfile_path().unwrap(),
      Some(root_dir().join("deno.lock"))
    );
  }

  #[test]
  fn test_npm_workspace_start_deno_json_part_of_workspace_sub_folder() {
    let sys = InMemorySys::default();
    sys.fs_insert_json(
      root_dir().join("package.json"),
      json!({
        "workspaces": ["./member"]
      }),
    );
    sys.fs_insert_json(
      root_dir().join("member/deno.json"),
      json!({
        "unstable": ["byonm"],
      }),
    );
    sys.fs_insert_json(root_dir().join("member/package.json"), json!({}));
    sys.fs_insert("member/sub/sub_folder/sub/file.ts", "");
    let workspace_dir = workspace_at_start_dir(
      &sys,
      // note how we're starting in a sub folder of the member
      &root_dir().join("member/sub/sub_folder/sub/"),
    );
    assert_eq!(
      workspace_dir
        .workspace
        .diagnostics()
        .into_iter()
        .map(|d| d.kind)
        .collect::<Vec<_>>(),
      vec![WorkspaceDiagnosticKind::RootOnlyOption("unstable")]
    );
    assert_eq!(workspace_dir.workspace.deno_jsons().count(), 1);
    assert_eq!(
      workspace_dir.workspace.root_dir().to_file_path().unwrap(),
      root_dir()
    );
    assert_eq!(workspace_dir.workspace.package_jsons().count(), 2);
    assert!(!workspace_dir.workspace.has_unstable("byonm"));
  }

  #[test]
  fn test_npm_workspace_start_deno_json_part_of_workspace_sub_folder_other_deno_json(
  ) {
    let sys = InMemorySys::default();
    sys.fs_insert_json(
      root_dir().join("package.json"),
      json!({
        "workspaces": ["./member", "./member/sub"]
      }),
    );
    sys.fs_insert_json(
      root_dir().join("member/deno.json"),
      json!({ "unstable": ["sloppy-imports"] }),
    );
    sys.fs_insert_json(root_dir().join("member/package.json"), json!({}));
    sys.fs_insert_json(
      root_dir().join("member/sub/deno.json"),
      json!({ "unstable": ["byonm"] }),
    );
    sys.fs_insert_json(root_dir().join("member/sub/package.json"), json!({}));
    sys.fs_insert("member/sub/sub_folder/sub/file.ts", "");
    let workspace_dir = workspace_at_start_dir(
      &sys,
      // note how we're starting in a sub folder of the member
      &root_dir().join("member/sub/sub_folder/sub/"),
    );
    assert_eq!(workspace_dir.workspace.diagnostics().len(), 2); // for each unstable
    assert_eq!(workspace_dir.workspace.deno_jsons().count(), 2);
    assert_eq!(
      workspace_dir.workspace.root_dir.to_file_path().unwrap(),
      root_dir()
    );
    assert_eq!(workspace_dir.workspace.package_jsons().count(), 3);
    assert!(!workspace_dir.workspace.has_unstable("sloppy-imports"));
    assert!(!workspace_dir.workspace.has_unstable("byonm"));
  }

  #[test]
  fn test_npm_workspace_start_package_json_not_in_workspace() {
    let sys = InMemorySys::default();
    sys.fs_insert_json(
      root_dir().join("package.json"),
      json!({
        "workspaces": ["./package"]
      }),
    );
    sys.fs_insert_json(root_dir().join("member/package.json"), json!({}));
    sys.fs_insert_json(root_dir().join("package/package.json"), json!({}));
    // only resolves the member because it's not part of the workspace
    let workspace_dir =
      workspace_at_start_dir(&sys, &root_dir().join("member"));
    assert_eq!(workspace_dir.workspace.diagnostics(), Vec::new());
    assert_eq!(workspace_dir.workspace.deno_jsons().count(), 0);
    assert_eq!(
      workspace_dir.workspace.root_dir().to_file_path().unwrap(),
      root_dir().join("member")
    );
    assert_eq!(workspace_dir.workspace.package_jsons().count(), 1);
  }

  #[test]
  fn test_resolve_multiple_dirs() {
    let sys = InMemorySys::default();
    sys.fs_insert_json(
      root_dir().join("workspace").join("deno.json"),
      json!({
        "workspace": ["./member"]
      }),
    );
    sys.fs_insert_json(
      root_dir().join("workspace").join("member/deno.json"),
      json!({
        "name": "@scope/pkg",
        "version": "1.0.0",
        "exports": "./main.ts",
      }),
    );
    let workspace_dir = workspace_at_start_dirs(
      &sys,
      &[
        root_dir().join("workspace/member"),
        root_dir().join("other_dir"), // will be ignored because it's not in the workspace
      ],
    )
    .unwrap();
    assert_eq!(workspace_dir.workspace.diagnostics(), vec![]);
    let jsr_pkgs = workspace_dir.jsr_packages_for_publish();
    let names = jsr_pkgs.iter().map(|p| p.name.as_str()).collect::<Vec<_>>();
    assert_eq!(names, vec!["@scope/pkg"]);
  }

  #[test]
  fn test_npm_workspace_ignore_pkg_json_between_member_and_root() {
    let sys = InMemorySys::default();
    sys.fs_insert_json(
      root_dir().join("package.json"),
      json!({
        "workspaces": ["./member/nested"]
      }),
    );
    // will ignore this one
    sys.fs_insert_json(root_dir().join("member/package.json"), json!({}));
    sys
      .fs_insert_json(root_dir().join("member/nested/package.json"), json!({}));
    // only resolves the member because it's not part of the workspace
    let workspace_dir =
      workspace_at_start_dir(&sys, &root_dir().join("member/nested"));
    assert_eq!(workspace_dir.workspace.diagnostics(), Vec::new());
    assert_eq!(workspace_dir.workspace.deno_jsons().count(), 0);
    assert_eq!(
      workspace_dir
        .workspace
        .package_jsons()
        .map(|p| p.path.clone())
        .collect::<Vec<_>>(),
      vec![
        root_dir().join("package.json"),
        root_dir().join("member/nested/package.json"),
      ]
    );
  }

  #[test]
  fn test_npm_workspace_ignore_deno_json_between_member_and_root() {
    let sys = InMemorySys::default();
    sys.fs_insert_json(
      root_dir().join("package.json"),
      json!({
        "workspaces": ["./member/nested"]
      }),
    );
    // will ignore this one
    sys.fs_insert_json(root_dir().join("member/deno.json"), json!({}));
    sys
      .fs_insert_json(root_dir().join("member/nested/package.json"), json!({}));
    // only resolves the member because it's not part of the workspace
    let workspace_dir =
      workspace_at_start_dir(&sys, &root_dir().join("member/nested"));
    assert_eq!(workspace_dir.workspace.diagnostics(), Vec::new());
    assert_eq!(workspace_dir.workspace.deno_jsons().count(), 0);
    assert_eq!(workspace_dir.workspace.package_jsons().count(), 2);
  }

  #[test]
  fn test_resolve_multiple_dirs_outside_config() {
    let sys = InMemorySys::default();
    sys.fs_insert_json(
      root_dir().join("workspace/deno.json"),
      json!({
        "workspace": {
          "members": ["./member"]
        },
      }),
    );
    sys
      .fs_insert_json(root_dir().join("workspace/member/deno.json"), json!({}));
    // this one will cause issues because it's not in the workspace
    sys.fs_insert_json(root_dir().join("other_dir/deno.json"), json!({}));
    let err = workspace_at_start_dirs(
      &sys,
      &[
        root_dir().join("workspace/member"),
        root_dir().join("other_dir"),
      ],
    )
    .unwrap_err();
    assert_eq!(err.to_string(), normalize_err_text("Command resolved to multiple config files. Ensure all specified paths are within the same workspace.
  First: [ROOT_DIR_URL]/workspace/deno.json
  Second: [ROOT_DIR_URL]/other_dir/deno.json"));
  }

  #[test]
  fn test_resolve_multiple_dirs_outside_workspace() {
    let sys = InMemorySys::default();
    sys.fs_insert_json(
      root_dir().join("workspace/deno.json"),
      json!({
        "workspace": ["./member"]
      }),
    );
    sys
      .fs_insert_json(root_dir().join("workspace/member/deno.json"), json!({}));
    // this one will cause issues because it's not in the workspace
    sys.fs_insert_json(
      root_dir().join("other_dir/deno.json"),
      json!({
        "workspace": ["./member"]
      }),
    );
    sys
      .fs_insert_json(root_dir().join("other_dir/member/deno.json"), json!({}));
    let err = workspace_at_start_dirs(
      &sys,
      &[
        root_dir().join("workspace/member"),
        root_dir().join("other_dir"),
      ],
    )
    .unwrap_err();
    assert_eq!(err.to_string(), normalize_err_text("Command resolved to multiple config files. Ensure all specified paths are within the same workspace.
  First: [ROOT_DIR_URL]/workspace/deno.json
  Second: [ROOT_DIR_URL]/other_dir/deno.json"));
  }

  #[test]
  fn test_specified_config_file_same_dir_discoverable_config_file() {
    let sys = InMemorySys::default();
    // should not start discovering this deno.json because it
    // should search for a workspace in the parent dir
    sys.fs_insert_json(root_dir().join("sub_dir/deno.json"), json!({}));
    let other_deno_json = root_dir().join("sub_dir/deno_other_name.json");
    sys.fs_insert_json(&other_deno_json, json!({}));
    let workspace_dir = WorkspaceDirectory::discover(
      &sys,
      WorkspaceDiscoverStart::ConfigFile(&other_deno_json),
      &WorkspaceDiscoverOptions {
        discover_pkg_json: true,
        ..Default::default()
      },
    )
    .unwrap();
    assert_eq!(
      workspace_dir
        .workspace
        .deno_jsons()
        .map(|d| d.specifier.clone())
        .collect::<Vec<_>>(),
      vec![Url::from_file_path(&other_deno_json).unwrap()]
    );
  }

  #[test]
  fn test_config_workspace() {
    let sys = InMemorySys::default();
    let root_config_path = root_dir().join("deno.json");
    sys.fs_insert_json(
      root_config_path.clone(),
      json!({
        "workspace": ["./member-a"],
      }),
    );
    let member_a_config = root_dir().join("member-a/deno.json");
    sys.fs_insert_json(member_a_config.clone(), json!({}));
    let workspace_dir = WorkspaceDirectory::discover(
      &sys,
      WorkspaceDiscoverStart::ConfigFile(&root_config_path),
      &WorkspaceDiscoverOptions {
        discover_pkg_json: true,
        ..Default::default()
      },
    )
    .unwrap();
    assert_eq!(
      workspace_dir
        .workspace
        .deno_jsons()
        .map(|c| c.specifier.to_file_path().unwrap())
        .collect::<Vec<_>>(),
      vec![root_config_path, member_a_config]
    );
  }

  #[test]
  fn test_split_cli_args_by_deno_json_folder() {
    let sys = InMemorySys::default();
    sys.fs_insert_json(
      root_dir().join("deno.json"),
      json!({
        "workspace": ["./member-a", "./member-b"],
      }),
    );
    sys.fs_insert_json(root_dir().join("member-a/deno.json"), json!({}));
    sys.fs_insert_json(root_dir().join("member-b/deno.json"), json!({}));
    let workspace_dir = workspace_at_start_dir(&sys, &root_dir());
    // single member
    {
      let split = workspace_dir.workspace.split_cli_args_by_deno_json_folder(
        &FilePatterns {
          base: root_dir(),
          include: Some(PathOrPatternSet::new(vec![PathOrPattern::Path(
            root_dir().join("member-a"),
          )])),
          exclude: Default::default(),
        },
      );
      assert_eq!(
        split,
        IndexMap::from([(
          new_rc(
            url_from_directory_path(&root_dir().join("member-a")).unwrap()
          ),
          FilePatterns {
            base: root_dir().join("member-a"),
            include: Some(PathOrPatternSet::new(vec![PathOrPattern::Path(
              root_dir().join("member-a")
            )])),
            exclude: Default::default(),
          }
        )])
      );
    }
    // root and in single member
    {
      let split = workspace_dir.workspace.split_cli_args_by_deno_json_folder(
        &FilePatterns {
          base: root_dir(),
          include: Some(PathOrPatternSet::new(vec![
            PathOrPattern::Path(root_dir().join("member-a").join("sub")),
            PathOrPattern::Path(root_dir().join("file")),
          ])),
          exclude: Default::default(),
        },
      );
      assert_eq!(
        split,
        IndexMap::from([
          (
            new_rc(
              url_from_directory_path(&root_dir().join("member-a")).unwrap()
            ),
            FilePatterns {
              base: root_dir().join("member-a/sub"),
              include: Some(PathOrPatternSet::new(vec![PathOrPattern::Path(
                root_dir().join("member-a").join("sub")
              )])),
              exclude: Default::default(),
            }
          ),
          (
            new_rc(url_from_directory_path(&root_dir()).unwrap()),
            FilePatterns {
              base: root_dir().join("file"),
              include: Some(PathOrPatternSet::new(vec![PathOrPattern::Path(
                root_dir().join("file")
              )])),
              exclude: Default::default(),
            }
          ),
        ])
      );
    }
    // multiple members (one with glob) and outside folder
    {
      let split = workspace_dir.workspace.split_cli_args_by_deno_json_folder(
        &FilePatterns {
          base: root_dir(),
          include: Some(PathOrPatternSet::new(vec![
            PathOrPattern::Path(root_dir().join("member-a")),
            PathOrPattern::Pattern(
              GlobPattern::from_relative(&root_dir().join("member-b"), "**/*")
                .unwrap(),
            ),
            PathOrPattern::Path(root_dir().join("other_dir")),
          ])),
          exclude: Default::default(),
        },
      );
      assert_eq!(
        split,
        IndexMap::from([
          (
            new_rc(url_from_directory_path(&root_dir()).unwrap()),
            FilePatterns {
              base: root_dir().join("other_dir"),
              include: Some(PathOrPatternSet::new(vec![PathOrPattern::Path(
                root_dir().join("other_dir")
              )])),
              exclude: Default::default(),
            }
          ),
          (
            new_rc(
              url_from_directory_path(&root_dir().join("member-a")).unwrap()
            ),
            FilePatterns {
              base: root_dir().join("member-a"),
              include: Some(PathOrPatternSet::new(vec![PathOrPattern::Path(
                root_dir().join("member-a")
              )])),
              exclude: Default::default(),
            }
          ),
          (
            new_rc(
              url_from_directory_path(&root_dir().join("member-b")).unwrap()
            ),
            FilePatterns {
              base: root_dir().join("member-b"),
              include: Some(PathOrPatternSet::new(vec![
                PathOrPattern::Pattern(
                  GlobPattern::from_relative(
                    &root_dir().join("member-b"),
                    "**/*"
                  )
                  .unwrap(),
                )
              ])),
              exclude: Default::default(),
            }
          ),
        ])
      );
    }
    // glob at root dir
    {
      let root_glob = PathOrPattern::Pattern(
        GlobPattern::from_relative(&root_dir(), "**/*").unwrap(),
      );
      let split = workspace_dir.workspace.split_cli_args_by_deno_json_folder(
        &FilePatterns {
          base: root_dir(),
          include: Some(PathOrPatternSet::new(vec![root_glob.clone()])),
          exclude: Default::default(),
        },
      );
      assert_eq!(
        split,
        IndexMap::from([
          (
            new_rc(url_from_directory_path(&root_dir()).unwrap()),
            FilePatterns {
              base: root_dir(),
              include: Some(PathOrPatternSet::new(vec![root_glob.clone()])),
              exclude: Default::default(),
            }
          ),
          (
            new_rc(
              url_from_directory_path(&root_dir().join("member-a")).unwrap()
            ),
            FilePatterns {
              base: root_dir().join("member-a"),
              include: Some(PathOrPatternSet::new(vec![root_glob.clone()])),
              exclude: Default::default(),
            }
          ),
          (
            new_rc(
              url_from_directory_path(&root_dir().join("member-b")).unwrap()
            ),
            FilePatterns {
              base: root_dir().join("member-b"),
              include: Some(PathOrPatternSet::new(vec![root_glob])),
              exclude: Default::default(),
            }
          ),
        ])
      );
    }
    // single path in descendant of member
    {
      let split = workspace_dir.workspace.split_cli_args_by_deno_json_folder(
        &FilePatterns {
          base: root_dir(),
          include: Some(PathOrPatternSet::new(vec![PathOrPattern::Path(
            root_dir().join("member-a/sub-dir/descendant/further"),
          )])),
          exclude: Default::default(),
        },
      );
      assert_eq!(
        split,
        IndexMap::from([(
          new_rc(
            url_from_directory_path(&root_dir().join("member-a")).unwrap()
          ),
          FilePatterns {
            base: root_dir().join("member-a/sub-dir/descendant/further"),
            include: Some(PathOrPatternSet::new(vec![PathOrPattern::Path(
              root_dir().join("member-a/sub-dir/descendant/further"),
            )])),
            exclude: Default::default(),
          }
        ),])
      );
    }
    // path in descendant of member then second path that goes to a parent folder
    {
      let split = workspace_dir.workspace.split_cli_args_by_deno_json_folder(
        &FilePatterns {
          base: root_dir(),
          include: Some(PathOrPatternSet::new(vec![
            PathOrPattern::Path(
              root_dir().join("member-a/sub-dir/descendant/further"),
            ),
            PathOrPattern::Path(root_dir().join("member-a/sub-dir/other")),
          ])),
          exclude: Default::default(),
        },
      );
      assert_eq!(
        split,
        IndexMap::from([(
          new_rc(
            url_from_directory_path(&root_dir().join("member-a")).unwrap()
          ),
          FilePatterns {
            // should use common base here
            base: root_dir().join("member-a/sub-dir"),
            include: Some(PathOrPatternSet::new(vec![
              PathOrPattern::Path(
                root_dir().join("member-a/sub-dir/descendant/further"),
              ),
              PathOrPattern::Path(root_dir().join("member-a/sub-dir/other"),)
            ])),
            exclude: Default::default(),
          }
        )])
      );
    }
    // path outside the root directory
    {
      let dir_outside = normalize_path(root_dir().join("../dir_outside"));
      let split = workspace_dir.workspace.split_cli_args_by_deno_json_folder(
        &FilePatterns {
          base: root_dir(),
          include: Some(PathOrPatternSet::new(vec![PathOrPattern::Path(
            dir_outside.clone(),
          )])),
          exclude: Default::default(),
        },
      );
      assert_eq!(
        split,
        IndexMap::from([(
          new_rc(url_from_directory_path(&root_dir()).unwrap()),
          FilePatterns {
            base: root_dir(),
            include: Some(PathOrPatternSet::new(vec![PathOrPattern::Path(
              dir_outside.clone(),
            ),])),
            exclude: Default::default(),
          }
        )])
      );
    }
    // multiple paths outside the root directory
    {
      let dir_outside_1 = normalize_path(root_dir().join("../dir_outside_1"));
      let dir_outside_2 = normalize_path(root_dir().join("../dir_outside_2"));
      let split = workspace_dir.workspace.split_cli_args_by_deno_json_folder(
        &FilePatterns {
          base: root_dir(),
          include: Some(PathOrPatternSet::new(vec![
            PathOrPattern::Path(dir_outside_1.clone()),
            PathOrPattern::Path(dir_outside_2.clone()),
          ])),
          exclude: Default::default(),
        },
      );
      assert_eq!(
        split,
        IndexMap::from([(
          new_rc(url_from_directory_path(&root_dir()).unwrap()),
          FilePatterns {
            base: root_dir(),
            include: Some(PathOrPatternSet::new(vec![
              PathOrPattern::Path(dir_outside_1.clone()),
              PathOrPattern::Path(dir_outside_2.clone()),
            ])),
            exclude: Default::default(),
          }
        )])
      );
    }
  }

  #[test]
  fn test_split_cli_args_by_deno_json_folder_no_config() {
    let sys = InMemorySys::default();
    sys.fs_insert(root_dir().join("path"), ""); // create the root directory
    let workspace_dir = workspace_at_start_dir(&sys, &root_dir());
    // two paths, looped to ensure that the order is maintained on
    // the output and not sorted
    let path1 = normalize_path(root_dir().join("./path-longer"));
    let path2 = normalize_path(root_dir().join("./path"));
    for (path1, path2) in [(&path1, &path2), (&path2, &path1)] {
      let split = workspace_dir.workspace.split_cli_args_by_deno_json_folder(
        &FilePatterns {
          base: root_dir(),
          include: Some(PathOrPatternSet::new(vec![
            PathOrPattern::Path(path1.clone()),
            PathOrPattern::Path(path2.clone()),
          ])),
          exclude: Default::default(),
        },
      );
      assert_eq!(
        split,
        IndexMap::from([(
          new_rc(url_from_directory_path(&root_dir()).unwrap()),
          FilePatterns {
            base: root_dir(),
            include: Some(PathOrPatternSet::new(vec![
              PathOrPattern::Path(path1.clone()),
              PathOrPattern::Path(path2.clone()),
            ])),
            exclude: Default::default(),
          }
        )])
      );
    }
  }

  #[test]
  fn test_resolve_file_patterns_for_members() {
    let sys = InMemorySys::default();
    sys.fs_insert_json(
      root_dir().join("deno.json"),
      json!({
        "workspace": ["./member-a", "./member-b", "member-c"],
        "exclude": ["./excluded.ts", "./member-b/excluded.ts", "./member-c/excluded"],
      }),
    );
    sys.fs_insert_json(
      root_dir().join("member-a/deno.json"),
      json!({
        "exclude": ["./excluded.ts"],
      }),
    );
    sys.fs_insert_json(root_dir().join("member-b/deno.json"), json!({}));
    sys.fs_insert_json(root_dir().join("member-c/deno.json"), json!({}));
    let workspace_dir = workspace_at_start_dir(&sys, &root_dir());
    let mut patterns_by_dir = workspace_dir
      .workspace
      .resolve_file_patterns_for_members(&FilePatterns {
        base: root_dir(),
        include: Some(
          PathOrPatternSet::from_include_relative_path_or_patterns(
            &root_dir(),
            &[
              "file.ts".to_string(),
              "excluded.ts".to_string(),
              "member-a/file.ts".to_string(),
              "member-a/excluded.ts".to_string(),
              "member-b/file.ts".to_string(),
              "member-b/excluded.ts".to_string(),
              "member-c/folder/file.ts".to_string(),
              "member-c/excluded/file.ts".to_string(),
            ],
          )
          .unwrap(),
        ),
        exclude: Default::default(),
      })
      .unwrap();
    patterns_by_dir.sort_by_cached_key(|(d, _)| d.dir_url().clone());
    let patterns = patterns_by_dir
      .into_iter()
      .map(|(_, p)| p)
      .collect::<Vec<_>>();
    assert_eq!(
      patterns,
      vec![
        FilePatterns {
          base: root_dir(),
          include: Some(PathOrPatternSet::new(vec![
            PathOrPattern::Path(root_dir().join("file.ts")),
            PathOrPattern::Path(root_dir().join("excluded.ts")),
          ])),
          exclude: PathOrPatternSet::new(vec![
            PathOrPattern::Path(root_dir().join("excluded.ts")),
            PathOrPattern::Path(root_dir().join("member-b/excluded.ts")),
            PathOrPattern::Path(root_dir().join("member-c/excluded")),
            PathOrPattern::Path(root_dir().join("member-a")),
            PathOrPattern::Path(root_dir().join("member-b")),
            PathOrPattern::Path(root_dir().join("member-c")),
          ]),
        },
        FilePatterns {
          base: root_dir().join("member-a"),
          include: Some(PathOrPatternSet::new(vec![
            PathOrPattern::Path(root_dir().join("member-a/file.ts")),
            PathOrPattern::Path(root_dir().join("member-a/excluded.ts")),
          ])),
          exclude: PathOrPatternSet::new(vec![PathOrPattern::Path(
            root_dir().join("member-a/excluded.ts")
          ),]),
        },
        FilePatterns {
          base: root_dir().join("member-b"),
          include: Some(PathOrPatternSet::new(vec![
            PathOrPattern::Path(root_dir().join("member-b/file.ts")),
            PathOrPattern::Path(root_dir().join("member-b/excluded.ts")),
          ])),
          exclude: PathOrPatternSet::new(vec![PathOrPattern::Path(
            root_dir().join("member-b/excluded.ts")
          ),]),
        },
        FilePatterns {
          base: root_dir().join("member-c"),
          include: Some(PathOrPatternSet::new(vec![
            PathOrPattern::Path(root_dir().join("member-c/excluded/file.ts")),
            PathOrPattern::Path(root_dir().join("member-c/folder/file.ts")),
          ])),
          exclude: PathOrPatternSet::new(vec![PathOrPattern::Path(
            root_dir().join("member-c/excluded")
          ),]),
        },
      ]
    );
  }

  #[test]
  fn test_resolve_config_for_members_include_root_and_sub_member() {
    fn run_test(
      config_key: &str,
      workspace_to_file_patterns: impl Fn(&WorkspaceDirectory) -> Vec<FilePatterns>,
    ) {
      let sys = InMemorySys::default();
      sys.fs_insert_json(
        root_dir().join("deno.json"),
        json!({
          "workspace": ["./member-a", "./member-b", "member-c"],
          config_key: {
            "include": ["./file.ts", "./member-c/file.ts"]
          }
        }),
      );
      sys.fs_insert_json(
        root_dir().join("member-a/deno.json"),
        json!({
          config_key: {
            "include": ["./member-a-file.ts"]
          }
        }),
      );
      sys.fs_insert_json(root_dir().join("member-b/deno.json"), json!({}));
      sys.fs_insert_json(root_dir().join("member-c/deno.json"), json!({}));
      let workspace = workspace_at_start_dir(&sys, &root_dir());
      assert_eq!(
        workspace_to_file_patterns(&workspace),
        vec![
          FilePatterns {
            base: root_dir(),
            include: Some(PathOrPatternSet::new(vec![PathOrPattern::Path(
              root_dir().join("file.ts")
            )])),
            exclude: PathOrPatternSet::new(vec![
              PathOrPattern::Path(root_dir().join("member-a")),
              PathOrPattern::Path(root_dir().join("member-b")),
              PathOrPattern::Path(root_dir().join("member-c")),
            ])
          },
          FilePatterns {
            base: root_dir().join("member-a"),
            include: Some(PathOrPatternSet::new(vec![PathOrPattern::Path(
              root_dir().join("member-a").join("member-a-file.ts")
            )])),
            exclude: Default::default(),
          },
          FilePatterns {
            base: root_dir().join("member-b"),
            include: None,
            exclude: Default::default(),
          },
          FilePatterns {
            base: root_dir().join("member-c"),
            include: Some(PathOrPatternSet::new(vec![PathOrPattern::Path(
              root_dir().join("member-c").join("file.ts")
            )])),
            exclude: Default::default(),
          }
        ]
      );
    }

    run_test("bench", |workspace_dir| {
      let config_for_members = workspace_dir
        .workspace
        .resolve_bench_config_for_members(&FilePatterns::new_with_base(
          root_dir(),
        ))
        .unwrap();
      config_for_members
        .into_iter()
        .map(|(_ctx, config)| config.files)
        .collect::<Vec<_>>()
    });

    run_test("fmt", |workspace_dir| {
      let config_for_members = workspace_dir
        .workspace
        .resolve_fmt_config_for_members(
          &FilePatterns::new_with_base(root_dir()),
        )
        .unwrap();
      config_for_members
        .into_iter()
        .map(|(_ctx, config)| config.files)
        .collect::<Vec<_>>()
    });

    run_test("lint", |workspace_dir| {
      let config_for_members = workspace_dir
        .workspace
        .resolve_lint_config_for_members(&FilePatterns::new_with_base(
          root_dir(),
        ))
        .unwrap();
      config_for_members
        .into_iter()
        .map(|(_ctx, config)| config.files)
        .collect::<Vec<_>>()
    });

    run_test("test", |workspace_dir| {
      let config_for_members = workspace_dir
        .workspace
        .resolve_test_config_for_members(&FilePatterns::new_with_base(
          root_dir(),
        ))
        .unwrap();
      config_for_members
        .into_iter()
        .map(|(_ctx, config)| config.files)
        .collect::<Vec<_>>()
    });
  }

  #[test]
  fn test_resolve_config_for_members_excluded_member() {
    let sys = InMemorySys::default();
    sys.fs_insert_json(
      root_dir().join("deno.json"),
      json!({
        "workspace": ["./member-a", "./member-b"],
        "lint": {
          "exclude": ["./member-a"]
        }
      }),
    );
    sys.fs_insert_json(root_dir().join("member-a/deno.json"), json!({}));
    sys.fs_insert_json(root_dir().join("member-b/deno.json"), json!({}));
    let workspace_dir = workspace_at_start_dir(&sys, &root_dir());
    let config_for_members = workspace_dir
      .workspace
      .resolve_lint_config_for_members(&FilePatterns::new_with_base(root_dir()))
      .unwrap();
    let mut file_patterns = config_for_members
      .into_iter()
      .map(|(_ctx, config)| config.files)
      .collect::<Vec<_>>();
    assert_eq!(
      file_patterns,
      vec![
        FilePatterns {
          base: root_dir(),
          include: None,
          exclude: PathOrPatternSet::new(vec![
            PathOrPattern::Path(root_dir().join("member-a")),
            // It will be in here twice because it's excluded from being
            // traversed for this set of FilePatterns and also it's excluded
            // in the "exclude". This is not a big deal because it's an edge
            // case and the end behaviour is the same. It's probably not worth
            // the complexity and perf to ensure only unique items are in here
            PathOrPattern::Path(root_dir().join("member-a")),
            PathOrPattern::Path(root_dir().join("member-b")),
          ])
        },
        // This item is effectively a no-op as it excludes itself.
        // It would be nice to have this not even included as a member,
        // but doing that in a maintainable way would require a bit of
        // refactoring to get resolve_config_for_members to understand
        // that configs return FilePatterns.
        FilePatterns {
          base: root_dir().join("member-a"),
          include: None,
          exclude: PathOrPatternSet::new(vec![PathOrPattern::Path(
            root_dir().join("member-a")
          ),]),
        },
        FilePatterns {
          base: root_dir().join("member-b"),
          include: None,
          exclude: Default::default(),
        },
      ]
    );

    // ensure the second file patterns is a no-op
    sys.fs_insert(root_dir().join("member-a/file.ts"), "");
    sys.fs_insert(root_dir().join("member-a/sub-dir/file.ts"), "");
    let files = FileCollector::new(|_| true)
      .collect_file_patterns(&sys, file_patterns.remove(1));
    assert!(files.is_empty());
  }

  #[test]
  fn test_resolve_config_for_members_excluded_member_unexcluded_sub_dir() {
    let sys = InMemorySys::default();
    sys.fs_insert_json(
      root_dir().join("deno.json"),
      json!({
        "workspace": ["./member-a"],
        "lint": {
          "exclude": ["./member-a"]
        }
      }),
    );
    sys.fs_insert_json(
      root_dir().join("member-a/deno.json"),
      json!({
        "lint": {
          // unexclude this sub dir so it's linted
          "exclude": ["!./sub-dir"]
        }
      }),
    );
    let workspace_dir = workspace_at_start_dir(&sys, &root_dir());
    let config_for_members = workspace_dir
      .workspace
      .resolve_lint_config_for_members(&FilePatterns::new_with_base(root_dir()))
      .unwrap();
    let mut file_patterns = config_for_members
      .into_iter()
      .map(|(_ctx, config)| config.files)
      .collect::<Vec<_>>();
    assert_eq!(
      file_patterns,
      vec![
        FilePatterns {
          base: root_dir(),
          include: None,
          exclude: PathOrPatternSet::new(vec![
            PathOrPattern::Path(root_dir().join("member-a")),
            // see note in previous test about this being here twice
            PathOrPattern::Path(root_dir().join("member-a")),
          ])
        },
        FilePatterns {
          base: root_dir().join("member-a"),
          include: None,
          exclude: PathOrPatternSet::new(vec![
            // self will be excluded, but then sub dir will be unexcluded
            PathOrPattern::Path(root_dir().join("member-a")),
            PathOrPattern::NegatedPath(
              root_dir().join("member-a").join("sub-dir")
            ),
          ]),
        },
      ]
    );
    sys.fs_insert(root_dir().join("member-a/file.ts"), "");
    sys.fs_insert(root_dir().join("member-a/sub-dir/file.ts"), "");
    let files = FileCollector::new(|_| true)
      .collect_file_patterns(&sys, file_patterns.remove(1));
    // should only have member-a/sub-dir/file.ts and not member-a/file.ts
    assert_eq!(files, vec![root_dir().join("member-a/sub-dir/file.ts")]);
  }

  #[test]
  fn test_lock_path() {
    let workspace_dir = workspace_for_root_and_member(
      json!({
        "lock": "other.lock",
      }),
      json!({}),
    );
    assert_eq!(
      workspace_dir.workspace.resolve_lockfile_path().unwrap(),
      Some(root_dir().join("other.lock"))
    );
  }

  #[derive(Default)]
  struct DenoJsonMemCache(RefCell<HashMap<PathBuf, ConfigFileRc>>);

  impl DenoJsonCache for DenoJsonMemCache {
    fn get(&self, path: &Path) -> Option<ConfigFileRc> {
      self.0.borrow().get(path).cloned()
    }

    fn set(&self, path: PathBuf, deno_json: ConfigFileRc) {
      self.0.borrow_mut().insert(path, deno_json);
    }
  }

  #[derive(Default)]
  struct PkgJsonMemCache(RefCell<HashMap<PathBuf, PackageJsonRc>>);

  impl deno_package_json::PackageJsonCache for PkgJsonMemCache {
    fn get(&self, path: &Path) -> Option<PackageJsonRc> {
      self.0.borrow().get(path).cloned()
    }

    fn set(&self, path: PathBuf, value: PackageJsonRc) {
      self.0.borrow_mut().insert(path, value);
    }
  }

  #[derive(Default)]
  struct WorkspaceMemCache(RefCell<HashMap<PathBuf, WorkspaceRc>>);

  impl WorkspaceCache for WorkspaceMemCache {
    fn get(&self, dir_path: &Path) -> Option<WorkspaceRc> {
      self.0.borrow().get(dir_path).cloned()
    }

    fn set(&self, dir_path: PathBuf, workspace: WorkspaceRc) {
      self.0.borrow_mut().insert(dir_path, workspace);
    }
  }

  #[test]
  fn workspace_discovery_deno_json_cache() {
    let sys = InMemorySys::default();
    sys.fs_insert_json(
      root_dir().join("deno.json"),
      json!({ "nodeModulesDir": true }),
    );
    let cache = DenoJsonMemCache::default();
    let workspace_dir = WorkspaceDirectory::discover(
      &sys,
      WorkspaceDiscoverStart::Paths(&[root_dir()]),
      &WorkspaceDiscoverOptions {
        discover_pkg_json: true,
        deno_json_cache: Some(&cache),
        ..Default::default()
      },
    )
    .unwrap();
    assert_eq!(cache.0.borrow().len(), 1); // writes to the cache
    assert_eq!(
      workspace_dir.workspace.node_modules_dir().unwrap(),
      Some(NodeModulesDirMode::Auto)
    );
    let new_config_file = ConfigFile::new(
      r#"{ "nodeModulesDir": false }"#,
      Url::from_file_path(root_dir().join("deno.json")).unwrap(),
    )
    .unwrap();
    cache
      .0
      .borrow_mut()
      .insert(root_dir().join("deno.json"), new_rc(new_config_file));
    let workspace_dir = WorkspaceDirectory::discover(
      &sys,
      WorkspaceDiscoverStart::Paths(&[root_dir()]),
      &WorkspaceDiscoverOptions {
        discover_pkg_json: true,
        deno_json_cache: Some(&cache),
        ..Default::default()
      },
    )
    .unwrap();
    assert_eq!(
      workspace_dir.workspace.node_modules_dir().unwrap(),
      Some(NodeModulesDirMode::None) // reads from the cache
    );
  }

  #[test]
  fn workspace_discovery_pkg_json_cache() {
    let sys = InMemorySys::default();
    sys.fs_insert_json(
      root_dir().join("package.json"),
      json!({ "name": "member" }),
    );
    let cache = PkgJsonMemCache::default();
    let workspace_dir = WorkspaceDirectory::discover(
      &sys,
      WorkspaceDiscoverStart::Paths(&[root_dir()]),
      &WorkspaceDiscoverOptions {
        discover_pkg_json: true,
        pkg_json_cache: Some(&cache),
        ..Default::default()
      },
    )
    .unwrap();
    assert_eq!(cache.0.borrow().len(), 1); // writes to the cache
    assert_eq!(workspace_dir.workspace.package_jsons().count(), 1);
    let new_pkg_json = PackageJson::load_from_string(
      root_dir().join("package.json"),
      r#"{ "name": "cached-name" }"#,
    )
    .unwrap();
    cache
      .0
      .borrow_mut()
      .insert(root_dir().join("package.json"), new_rc(new_pkg_json));
    let workspace_dir = WorkspaceDirectory::discover(
      &sys,
      WorkspaceDiscoverStart::Paths(&[root_dir()]),
      &WorkspaceDiscoverOptions {
        discover_pkg_json: true,
        pkg_json_cache: Some(&cache),
        ..Default::default()
      },
    )
    .unwrap();
    // reads from the cache
    assert_eq!(
      workspace_dir
        .workspace
        .package_jsons()
        .map(|p| p.name.as_deref().unwrap())
        .collect::<Vec<_>>(),
      vec!["cached-name"]
    );
  }

  #[test]
  fn workspace_discovery_workspace_cache() {
    let sys = InMemorySys::default();
    sys.fs_insert_json(
      root_dir().join("member/package-a/package.json"),
      json!({
        "name": "member-a"
      }),
    );
    sys.fs_insert_json(
      root_dir().join("member/package-b/deno.json"),
      json!({
        "name": "member-b"
      }),
    );
    sys.fs_insert_json(
      root_dir().join("deno.json"),
      json!({
        "workspace": ["member/package-a", "member/package-b"]
      }),
    );
    let deno_json_cache = DenoJsonMemCache::default();
    let pkg_json_cache = PkgJsonMemCache::default();
    let workspace_cache = WorkspaceMemCache::default();
    let workspace_dir = WorkspaceDirectory::discover(
      &sys,
      WorkspaceDiscoverStart::Paths(&[root_dir()]),
      &WorkspaceDiscoverOptions {
        discover_pkg_json: true,
        deno_json_cache: Some(&deno_json_cache),
        pkg_json_cache: Some(&pkg_json_cache),
        workspace_cache: Some(&workspace_cache),
        ..Default::default()
      },
    )
    .unwrap();
    assert_eq!(workspace_dir.workspace.package_jsons().count(), 1);
    // writes to the caches
    assert_eq!(pkg_json_cache.0.borrow().len(), 1);
    assert_eq!(deno_json_cache.0.borrow().len(), 2);
    assert_eq!(workspace_cache.0.borrow().len(), 1);
    // now delete from the deno json and pkg json caches
    deno_json_cache.0.borrow_mut().clear();
    pkg_json_cache.0.borrow_mut().clear();
    // should load and not write to the caches
    let workspace_dir = WorkspaceDirectory::discover(
      &sys,
      WorkspaceDiscoverStart::Paths(&[root_dir()]),
      &WorkspaceDiscoverOptions {
        discover_pkg_json: true,
        deno_json_cache: Some(&deno_json_cache),
        pkg_json_cache: Some(&pkg_json_cache),
        workspace_cache: Some(&workspace_cache),
        ..Default::default()
      },
    )
    .unwrap();
    assert_eq!(workspace_dir.workspace.package_jsons().count(), 1);
    assert_eq!(workspace_dir.workspace.deno_jsons().count(), 2);
    // it wouldn't have written to these because it just
    // loads from the workspace cache
    assert_eq!(pkg_json_cache.0.borrow().len(), 0);
    assert_eq!(deno_json_cache.0.borrow().len(), 0);
  }

  #[test]
  fn deno_workspace_discovery_workspace_cache() {
    let sys = InMemorySys::default();
    sys.fs_insert_json(
      root_dir().join("member/package-a/deno.json"),
      json!({ "name": "member-a" }),
    );
    sys.fs_insert_json(
      root_dir().join("member/package-b/deno.json"),
      json!({ "name": "member-b" }),
    );
    sys.fs_insert_json(
      root_dir().join("deno.json"),
      json!({ "workspace": ["member/package-a", "member/package-b"] }),
    );
    let deno_json_cache = DenoJsonMemCache::default();
    let pkg_json_cache = PkgJsonMemCache::default();
    let workspace_cache = WorkspaceMemCache::default();
    for start_dir in [
      root_dir(),
      root_dir().join("member/package-a"),
      root_dir().join("member/package-b"),
    ] {
      let workspace_dir = WorkspaceDirectory::discover(
        &sys,
        WorkspaceDiscoverStart::Paths(&[start_dir]),
        &WorkspaceDiscoverOptions {
          discover_pkg_json: true,
          deno_json_cache: Some(&deno_json_cache),
          pkg_json_cache: Some(&pkg_json_cache),
          workspace_cache: Some(&workspace_cache),
          ..Default::default()
        },
      )
      .unwrap();
      assert_eq!(workspace_dir.workspace.deno_jsons().count(), 3);
    }
  }

  #[test]
  fn npm_workspace_discovery_workspace_cache() {
    let sys = InMemorySys::default();
    sys.fs_insert_json(
      root_dir().join("member/package-a/package.json"),
      json!({ "name": "member-a" }),
    );
    sys.fs_insert_json(
      root_dir().join("member/package-b/package.json"),
      json!({ "name": "member-b" }),
    );
    sys.fs_insert_json(
      root_dir().join("package.json"),
      json!({ "workspaces": ["member/*"] }),
    );
    let deno_json_cache = DenoJsonMemCache::default();
    let pkg_json_cache = PkgJsonMemCache::default();
    let workspace_cache = WorkspaceMemCache::default();
    for start_dir in [
      root_dir(),
      root_dir().join("member/package-a"),
      root_dir().join("member/package-b"),
    ] {
      let workspace_dir = WorkspaceDirectory::discover(
        &sys,
        WorkspaceDiscoverStart::Paths(&[start_dir]),
        &WorkspaceDiscoverOptions {
          discover_pkg_json: true,
          deno_json_cache: Some(&deno_json_cache),
          pkg_json_cache: Some(&pkg_json_cache),
          workspace_cache: Some(&workspace_cache),
          ..Default::default()
        },
      )
      .unwrap();
      assert_eq!(workspace_dir.workspace.package_jsons().count(), 3);
    }
  }

  fn workspace_for_root_and_member(
    root: serde_json::Value,
    member: serde_json::Value,
  ) -> WorkspaceDirectory {
    workspace_for_root_and_member_with_fs(root, member, |_| {})
  }

  fn workspace_for_root_and_member_with_fs(
    mut root: serde_json::Value,
    member: serde_json::Value,
    with_sys: impl FnOnce(&InMemorySys),
  ) -> WorkspaceDirectory {
    root
      .as_object_mut()
      .unwrap()
      .insert("workspace".to_string(), json!(["./member"]));
    let sys = InMemorySys::default();
    sys.fs_insert_json(root_dir().join("deno.json"), root);
    sys.fs_insert_json(root_dir().join("member/deno.json"), member);
    with_sys(&sys);
    // start in the member
    workspace_at_start_dir(&sys, &root_dir().join("member"))
  }

  fn workspace_at_start_dir(
    sys: &InMemorySys,
    start_dir: &Path,
  ) -> WorkspaceDirectory {
    workspace_at_start_dir_result(sys, start_dir).unwrap()
  }

  fn workspace_at_start_dir_err(
    sys: &InMemorySys,
    start_dir: &Path,
  ) -> WorkspaceDiscoverError {
    workspace_at_start_dir_result(sys, start_dir).unwrap_err()
  }

  fn workspace_at_start_dir_result(
    sys: &InMemorySys,
    start_dir: &Path,
  ) -> Result<WorkspaceDirectory, WorkspaceDiscoverError> {
    workspace_at_start_dirs(sys, &[start_dir.to_path_buf()])
  }

  fn workspace_at_start_dirs(
    sys: &InMemorySys,
    start_dirs: &[PathBuf],
  ) -> Result<WorkspaceDirectory, WorkspaceDiscoverError> {
    WorkspaceDirectory::discover(
      sys,
      WorkspaceDiscoverStart::Paths(start_dirs),
      &WorkspaceDiscoverOptions {
        discover_pkg_json: true,
        ..Default::default()
      },
    )
  }

  fn normalize_err_text(text: &str) -> String {
    text.replace(
      "[ROOT_DIR_URL]",
      url_from_directory_path(&root_dir())
        .unwrap()
        .to_string()
        .trim_end_matches('/'),
    )
  }
}<|MERGE_RESOLUTION|>--- conflicted
+++ resolved
@@ -792,20 +792,7 @@
     self.vendor_dir.as_ref()
   }
 
-<<<<<<< HEAD
-  pub fn to_lint_config(&self) -> Result<WorkspaceLintConfig, AnyError> {
-=======
-  pub fn to_compiler_options(
-    &self,
-  ) -> Result<Option<ParsedTsConfigOptions>, ConfigFileError> {
-    self
-      .with_root_config_only(|root_config| root_config.to_compiler_options())
-      .map(|o| o.map(Some))
-      .unwrap_or(Ok(None))
-  }
-
   pub fn to_lint_config(&self) -> Result<WorkspaceLintConfig, LintConfigError> {
->>>>>>> e48aa992
     self
       .with_root_config_only(|root_config| {
         Ok(WorkspaceLintConfig {
@@ -832,21 +819,7 @@
       .unwrap_or(Ok(Default::default()))
   }
 
-<<<<<<< HEAD
-  pub fn to_import_map_path(&self) -> Result<Option<PathBuf>, AnyError> {
-=======
-  pub fn resolve_ts_config_for_emit(
-    &self,
-    config_type: TsConfigType,
-  ) -> Result<TsConfigForEmit, ConfigFileError> {
-    get_ts_config_for_emit(
-      config_type,
-      self.root_deno_json().map(|c| c.as_ref()),
-    )
-  }
-
   pub fn to_import_map_path(&self) -> Result<Option<PathBuf>, ConfigFileError> {
->>>>>>> e48aa992
     self
       .with_root_config_only(|root_config| root_config.to_import_map_path())
       .unwrap_or(Ok(None))
@@ -864,37 +837,13 @@
     }
   }
 
-<<<<<<< HEAD
   pub fn resolve_file_patterns_for_members(
     self: &WorkspaceRc,
     cli_args: &FilePatterns,
-  ) -> Result<Vec<(WorkspaceDirectory, FilePatterns)>, AnyError> {
+  ) -> Result<Vec<(WorkspaceDirectory, FilePatterns)>, ToInvalidConfigError> {
     self.resolve_config_for_members(cli_args, |dir, patterns| {
       dir.to_resolved_file_patterns(patterns)
     })
-=======
-  pub fn to_compiler_option_types(
-    self: &WorkspaceRc,
-  ) -> Result<Vec<(Url, Vec<String>)>, serde_json::Error> {
-    self
-      .with_root_config_only(|root_config| {
-        root_config.to_compiler_option_types()
-      })
-      .unwrap_or(Ok(Vec::new()))
-  }
-
-  pub fn to_maybe_jsx_import_source_config(
-    self: &WorkspaceRc,
-  ) -> Result<
-    Option<JsxImportSourceConfig>,
-    deno_json::ToMaybeJsxImportSourceConfigError,
-  > {
-    self
-      .with_root_config_only(|root_config| {
-        root_config.to_maybe_jsx_import_source_config()
-      })
-      .unwrap_or(Ok(None))
->>>>>>> e48aa992
   }
 
   pub fn resolve_bench_config_for_members(
@@ -936,12 +885,8 @@
   fn resolve_config_for_members<TConfig, E>(
     self: &WorkspaceRc,
     cli_args: &FilePatterns,
-<<<<<<< HEAD
-    resolve_config: impl Fn(
-      &WorkspaceDirectory,
-      FilePatterns,
-    ) -> Result<TConfig, AnyError>,
-  ) -> Result<Vec<(WorkspaceDirectory, TConfig)>, AnyError> {
+    resolve_config: impl Fn(&WorkspaceDirectory, FilePatterns) -> Result<TConfig, E>,
+  ) -> Result<Vec<(WorkspaceDirectory, TConfig)>, E> {
     // Remote specifiers are lost when splitting by folder. Extract them and
     // insert them later into the dir associated with `cli_args.base`.
     let remote_specifiers = cli_args
@@ -978,11 +923,6 @@
         .extend(remote_specifiers.into_iter().map(PathOrPattern::RemoteUrl));
       Some(())
     })();
-=======
-    resolve_config: impl Fn(&WorkspaceDirectory, FilePatterns) -> Result<TConfig, E>,
-  ) -> Result<Vec<(WorkspaceDirectory, TConfig)>, E> {
-    let cli_args_by_folder = self.split_cli_args_by_deno_json_folder(cli_args);
->>>>>>> e48aa992
     let mut result = Vec::with_capacity(cli_args_by_folder.len());
     for (folder_url, patterns) in cli_args_by_folder {
       let dir = self.resolve_member_dir(&folder_url);
@@ -1481,14 +1421,14 @@
   pub fn to_ts_config_for_emit(
     &self,
     config_type: TsConfigType,
-  ) -> Result<TsConfigForEmit, AnyError> {
+  ) -> Result<TsConfigForEmit, ConfigFileError> {
     let deno_json = self.deno_json_for_compiler_options();
     get_ts_config_for_emit(config_type, deno_json.map(|c| c.as_ref()))
   }
 
   pub fn to_compiler_option_types(
     &self,
-  ) -> Result<Vec<(Url, Vec<String>)>, AnyError> {
+  ) -> Result<Vec<(Url, Vec<String>)>, serde_json::Error> {
     self
       .deno_json_for_compiler_options()
       .map(|c| c.to_compiler_option_types())
@@ -1497,7 +1437,10 @@
 
   pub fn to_maybe_jsx_import_source_config(
     &self,
-  ) -> Result<Option<JsxImportSourceConfig>, AnyError> {
+  ) -> Result<
+    Option<JsxImportSourceConfig>,
+    deno_json::ToMaybeJsxImportSourceConfigError,
+  > {
     self
       .deno_json_for_compiler_options()
       .map(|c| c.to_maybe_jsx_import_source_config())
@@ -1648,7 +1591,7 @@
   pub fn to_resolved_file_patterns(
     &self,
     cli_args: FilePatterns,
-  ) -> Result<FilePatterns, AnyError> {
+  ) -> Result<FilePatterns, ToInvalidConfigError> {
     let Some(deno_json) = self.deno_json.as_ref() else {
       return Ok(cli_args);
     };
