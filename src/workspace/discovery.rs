// Copyright 2018-2024 the Deno authors. MIT license.

use std::borrow::Cow;
use std::collections::BTreeMap;
use std::collections::HashMap;
use std::collections::HashSet;
use std::path::Path;
use std::path::PathBuf;

use indexmap::IndexSet;
use url::Url;

use crate::glob::is_glob_pattern;
use crate::glob::FileCollector;
use crate::glob::FilePatterns;
use crate::glob::PathOrPattern;
use crate::glob::PathOrPatternSet;
use crate::package_json::PackageJson;
use crate::package_json::PackageJsonLoadError;
use crate::package_json::PackageJsonRc;
use crate::sync::new_rc;
use crate::util::is_skippable_io_error;
use crate::util::specifier_parent;
<<<<<<< HEAD
use crate::util::CheckedSet;
=======
use crate::util::specifier_to_file_path;
>>>>>>> fd39d55d
use crate::ConfigFile;
use crate::ConfigFileRc;

use super::ResolveWorkspaceMemberError;
use super::UrlRc;
use super::VendorEnablement;
use super::WorkspaceDiscoverError;
use super::WorkspaceDiscoverErrorKind;
use super::WorkspaceDiscoverOptions;
use super::WorkspaceDiscoverStart;

#[derive(Debug)]
pub enum DenoOrPkgJson {
  Deno(ConfigFileRc),
  PkgJson(crate::package_json::PackageJsonRc),
}

impl DenoOrPkgJson {
  pub fn specifier(&self) -> Cow<Url> {
    match self {
      Self::Deno(config) => Cow::Borrowed(&config.specifier),
      Self::PkgJson(pkg_json) => Cow::Owned(pkg_json.specifier()),
    }
  }
}

#[derive(Debug)]
pub enum ConfigFolder {
  Single(DenoOrPkgJson),
  Both {
    deno_json: ConfigFileRc,
    pkg_json: PackageJsonRc,
  },
}

impl ConfigFolder {
  pub fn folder_url(&self) -> Url {
    match self {
      Self::Single(DenoOrPkgJson::Deno(config)) => {
        specifier_parent(&config.specifier)
      }
      Self::Single(DenoOrPkgJson::PkgJson(pkg_json)) => {
        Url::from_directory_path(pkg_json.path.parent().unwrap()).unwrap()
      }
      Self::Both { deno_json, .. } => specifier_parent(&deno_json.specifier),
    }
  }

  pub fn is_workspace(&self) -> bool {
    match self {
      Self::Single(DenoOrPkgJson::Deno(config)) => {
        config.json.workspace.is_some()
      }
      Self::Single(DenoOrPkgJson::PkgJson(pkg_json)) => {
        pkg_json.workspaces.is_some()
      }
      Self::Both {
        deno_json,
        pkg_json,
      } => deno_json.json.workspace.is_some() || pkg_json.workspaces.is_some(),
    }
  }

  pub fn deno_json(&self) -> Option<&ConfigFileRc> {
    match self {
      Self::Single(DenoOrPkgJson::Deno(deno_json)) => Some(deno_json),
      Self::Both { deno_json, .. } => Some(deno_json),
      _ => None,
    }
  }

  pub fn pkg_json(&self) -> Option<&PackageJsonRc> {
    match self {
      Self::Single(DenoOrPkgJson::PkgJson(pkg_json)) => Some(pkg_json),
      Self::Both { pkg_json, .. } => Some(pkg_json),
      _ => None,
    }
  }

  pub fn from_maybe_both(
    maybe_deno_json: Option<ConfigFileRc>,
    maybe_pkg_json: Option<PackageJsonRc>,
  ) -> Option<Self> {
    match (maybe_deno_json, maybe_pkg_json) {
      (Some(deno_json), Some(pkg_json)) => Some(Self::Both {
        deno_json,
        pkg_json,
      }),
      (Some(deno_json), None) => {
        Some(Self::Single(DenoOrPkgJson::Deno(deno_json)))
      }
      (None, Some(pkg_json)) => {
        Some(Self::Single(DenoOrPkgJson::PkgJson(pkg_json)))
      }
      (None, None) => None,
    }
  }
}

#[derive(Debug)]
pub enum ConfigFileDiscovery {
  None {
    maybe_vendor_dir: Option<PathBuf>,
  },
  Single {
    config_folder: ConfigFolder,
    maybe_vendor_dir: Option<PathBuf>,
  },
  Workspace {
    root: ConfigFolder,
    members: BTreeMap<UrlRc, ConfigFolder>,
    maybe_vendor_dir: Option<PathBuf>,
  },
}

impl ConfigFileDiscovery {
  fn root_config_specifier(&self) -> Option<Cow<Url>> {
    match self {
      Self::None { .. } => None,
      Self::Single { config_folder, .. } => {
        Some(config_folder_config_specifier(config_folder))
      }
      Self::Workspace { root, .. } => {
        Some(config_folder_config_specifier(root))
      }
    }
  }
}

fn config_folder_config_specifier(res: &ConfigFolder) -> Cow<Url> {
  match res {
    ConfigFolder::Single(config) => config.specifier(),
    ConfigFolder::Both { deno_json, .. } => Cow::Borrowed(&deno_json.specifier),
  }
}

pub fn discover_workspace_config_files(
  start: WorkspaceDiscoverStart,
  opts: &WorkspaceDiscoverOptions,
) -> Result<ConfigFileDiscovery, WorkspaceDiscoverError> {
  match start {
<<<<<<< HEAD
    WorkspaceDiscoverStart::Dirs(dirs) => match dirs.len() {
      0 => Ok(ConfigFileDiscovery::None {
        maybe_vendor_dir: resolve_vendor_dir(
          None,
          opts.maybe_vendor_override.as_ref(),
        ),
      }),
=======
    WorkspaceDiscoverStart::Paths(dirs) => match dirs.len() {
      0 => Ok(ConfigFileDiscovery::None),
>>>>>>> fd39d55d
      1 => {
        let dir = &dirs[0];
        let start = DirOrConfigFile::Dir(dir);
        discover_workspace_config_files_for_single_dir(start, opts, None)
      }
      _ => {
<<<<<<< HEAD
        let mut checked = CheckedSet::default();
        let mut final_workspace = ConfigFileDiscovery::None {
          maybe_vendor_dir: resolve_vendor_dir(
            None,
            opts.maybe_vendor_override.as_ref(),
          ),
        };
=======
        let mut checked = HashSet::default();
        let mut final_workspace = ConfigFileDiscovery::None;
>>>>>>> fd39d55d
        for dir in dirs {
          let workspace = discover_workspace_config_files_for_single_dir(
            DirOrConfigFile::Dir(dir),
            opts,
            Some(&mut checked),
          )?;
          if let Some(root_config_specifier) = workspace.root_config_specifier()
          {
            if let Some(final_workspace_config_specifier) =
              final_workspace.root_config_specifier()
            {
              return Err(WorkspaceDiscoverError(
                WorkspaceDiscoverErrorKind::MultipleWorkspaces {
                  base_workspace_url: final_workspace_config_specifier
                    .into_owned(),
                  other_workspace_url: root_config_specifier.into_owned(),
                }
                .into(),
              ));
            }
            final_workspace = workspace;
          }
        }
        Ok(final_workspace)
      }
    },
    WorkspaceDiscoverStart::ConfigFile(file) => {
      let start = DirOrConfigFile::ConfigFile(file);
      discover_workspace_config_files_for_single_dir(start, opts, None)
    }
  }
}

#[derive(Debug, Clone, Copy)]
enum DirOrConfigFile<'a> {
  Dir(&'a Path),
  ConfigFile(&'a Path),
}

fn discover_workspace_config_files_for_single_dir(
  start: DirOrConfigFile,
  opts: &WorkspaceDiscoverOptions,
  mut checked: Option<&mut HashSet<PathBuf>>,
) -> Result<ConfigFileDiscovery, WorkspaceDiscoverError> {
  fn strip_up_to_node_modules(path: &Path) -> PathBuf {
    path
      .components()
      .take_while(|component| match component {
        std::path::Component::Normal(name) => {
          name.to_string_lossy() != "node_modules"
        }
        _ => true,
      })
      .collect()
  }

  let start_dir: Option<&Path>;
  let mut first_config_folder_url: Option<Url> = None;
  let mut found_config_folders: HashMap<_, ConfigFolder> = HashMap::new();
  let config_file_names =
    ConfigFile::resolve_config_file_names(opts.additional_config_file_names);
  let load_pkg_json_in_folder = |folder_path: &Path| {
    if opts.discover_pkg_json {
      let pkg_json_path = folder_path.join("package.json");
      match PackageJson::load_from_path(
        &pkg_json_path,
        opts.fs,
        opts.pkg_json_cache,
      ) {
        Ok(pkg_json) => {
          log::debug!(
            "package.json file found at '{}'",
            pkg_json_path.display()
          );
          Ok(Some(pkg_json))
        }
        Err(PackageJsonLoadError::Io { source, .. })
          if is_skippable_io_error(&source) =>
        {
          Ok(None)
        }
        Err(err) => Err(err),
      }
    } else {
      Ok(None)
    }
  };
  let load_config_folder =
    |folder_path: &Path| -> Result<_, ResolveWorkspaceMemberError> {
      let maybe_config_file = ConfigFile::maybe_find_in_folder(
        opts.fs,
        folder_path,
        &config_file_names,
        &opts.config_parse_options,
      )?;
      let maybe_pkg_json = load_pkg_json_in_folder(folder_path)?;
      Ok(ConfigFolder::from_maybe_both(
        maybe_config_file.map(new_rc),
        maybe_pkg_json,
      ))
    };
  match start {
    DirOrConfigFile::Dir(dir) => {
      start_dir = Some(dir);
    }
    DirOrConfigFile::ConfigFile(file) => {
      let specifier = Url::from_file_path(file).unwrap();
      let config_file = new_rc(ConfigFile::from_specifier(
        opts.fs,
        specifier.clone(),
        &opts.config_parse_options,
      )?);
      let maybe_pkg_json = load_pkg_json_in_folder(&config_file.dir_path())?;
      let parent_dir_url = specifier_parent(&config_file.specifier);
      found_config_folders.insert(
        parent_dir_url.clone(),
        ConfigFolder::from_maybe_both(Some(config_file), maybe_pkg_json)
          .unwrap(),
      );
      first_config_folder_url = Some(parent_dir_url);
      // start searching for a workspace in the parent directory
      start_dir = file.parent().and_then(|p| p.parent());
    }
  }
  // do not auto-discover inside the node_modules folder (ex. when a
  // user is running something directly within there)
  let start_dir = start_dir.map(strip_up_to_node_modules);
  for current_dir in start_dir.iter().flat_map(|p| p.ancestors()) {
    if let Some(checked) = checked.as_mut() {
      if !checked.insert(current_dir.to_path_buf()) {
        // already visited here, so exit
        return Ok(ConfigFileDiscovery::None {
          maybe_vendor_dir: resolve_vendor_dir(
            None,
            opts.maybe_vendor_override.as_ref(),
          ),
        });
      }
    }

    let maybe_config_folder = load_config_folder(current_dir)?;
    let Some(root_config_folder) = maybe_config_folder else {
      continue;
    };
    if root_config_folder.is_workspace() {
      let maybe_vendor_dir = resolve_vendor_dir(
        Some(&root_config_folder),
        opts.maybe_vendor_override.as_ref(),
      );
      let mut final_members = BTreeMap::new();
      let root_config_file_directory_url = root_config_folder.folder_url();
      let resolve_member_url =
        |raw_member: &str| -> Result<Url, ResolveWorkspaceMemberError> {
          let member = ensure_trailing_slash(raw_member);
          let member_dir_url = root_config_file_directory_url
            .join(&member)
            .map_err(|err| ResolveWorkspaceMemberError::InvalidMember {
              base: root_config_folder.folder_url(),
              member: raw_member.to_owned(),
              source: err,
            })?;
          Ok(member_dir_url)
        };
      let validate_member_url =
        |raw_member: &str,
         member_dir_url: &Url|
         -> Result<(), ResolveWorkspaceMemberError> {
          if *member_dir_url == root_config_file_directory_url {
            return Err(ResolveWorkspaceMemberError::InvalidSelfReference {
              member: raw_member.to_string(),
            });
          }
          if !member_dir_url
            .as_str()
            .starts_with(root_config_file_directory_url.as_str())
          {
            return Err(ResolveWorkspaceMemberError::NonDescendant {
              workspace_url: root_config_file_directory_url.clone(),
              member_url: member_dir_url.clone(),
            });
          }
          Ok(())
        };
      let mut find_member_config_folder =
        |member_dir_url: &Url| -> Result<_, ResolveWorkspaceMemberError> {
          // try to find the config folder in memory from the configs we already
          // found on the file system
          if let Some(config_folder) =
            found_config_folders.remove(member_dir_url)
          {
            return Ok(config_folder);
          }

          let maybe_config_folder =
            load_config_folder(&member_dir_url.to_file_path().unwrap())?;
          maybe_config_folder.ok_or_else(|| {
            // it's fine this doesn't use all the possible config file names
            // as this is only used to enhance the error message
            if member_dir_url.as_str().ends_with("/deno.json/")
              || member_dir_url.as_str().ends_with("/deno.jsonc/")
              || member_dir_url.as_str().ends_with("/package.json/")
            {
              ResolveWorkspaceMemberError::NotFoundMaybeSpecifiedFile {
                dir_url: member_dir_url.clone(),
              }
            } else {
              ResolveWorkspaceMemberError::NotFound {
                dir_url: member_dir_url.clone(),
              }
            }
          })
        };
      let mut add_member = |raw_member: &str,
                            member_dir_url: Url,
                            member_config_folder: ConfigFolder|
       -> Result<(), ResolveWorkspaceMemberError> {
        let previous_member =
          final_members.insert(new_rc(member_dir_url), member_config_folder);
        if previous_member.is_some() {
          Err(ResolveWorkspaceMemberError::Duplicate {
            member: raw_member.to_string(),
          })
        } else {
          Ok(())
        }
      };
      if let Some(deno_json) = root_config_folder.deno_json() {
        if let Some(members) = &deno_json.json.workspace {
          if members.is_empty() {
            return Err(
              WorkspaceDiscoverErrorKind::MembersEmpty(
                deno_json.specifier.clone(),
              )
              .into(),
            );
          }
          for raw_member in members {
            let member_dir_url = resolve_member_url(raw_member)?;
            validate_member_url(raw_member, &member_dir_url)?;
            let member_config_folder =
              find_member_config_folder(&member_dir_url)?;
            add_member(raw_member, member_dir_url, member_config_folder)?;
          }
        }
      }
      if let Some(pkg_json) = root_config_folder.pkg_json() {
        if let Some(members) = &pkg_json.workspaces {
          let (pattern_members, path_members): (Vec<_>, Vec<_>) =
            members.iter().partition(|member| {
              is_glob_pattern(member) || member.starts_with('!')
            });
          let patterns = pattern_members
            .iter()
            .map(|raw_member| {
              PathOrPattern::from_relative(
                pkg_json.dir_path(),
                &format!("{}package.json", ensure_trailing_slash(raw_member)),
              )
              .map_err(|err| {
                ResolveWorkspaceMemberError::NpmMemberToPattern {
                  base: root_config_file_directory_url.clone(),
                  member: raw_member.to_string(),
                  source: err,
                }
              })
            })
            .collect::<Result<Vec<_>, _>>()?;
          let pkg_json_paths = if patterns.is_empty() {
            Vec::new()
          } else {
            FileCollector::new(|_| true)
              .ignore_git_folder()
              .ignore_node_modules()
              .set_vendor_folder(maybe_vendor_dir.clone())
              .collect_file_patterns(
                opts.fs,
                FilePatterns {
                  base: pkg_json.dir_path().to_path_buf(),
                  include: Some(PathOrPatternSet::new(patterns)),
                  exclude: PathOrPatternSet::new(Vec::new()),
                },
              )
              .map_err(|err| {
                WorkspaceDiscoverErrorKind::FailedCollectingNpmMembers {
                  package_json_url: pkg_json.specifier(),
                  source: err,
                }
              })?
          };
          let mut member_dir_urls =
            IndexSet::with_capacity(path_members.len() + pkg_json_paths.len());
          for path_member in path_members {
            let member_dir_url = resolve_member_url(path_member)?;
            member_dir_urls.insert(member_dir_url);
          }
          for pkg_json_path in pkg_json_paths {
            let member_dir_url =
              Url::from_directory_path(pkg_json_path.parent().unwrap())
                .unwrap();
            member_dir_urls.insert(member_dir_url);
          }

          for member_dir_url in member_dir_urls {
            validate_member_url("<npm workspace member>", &member_dir_url)?;
            let member_config_folder =
              match find_member_config_folder(&member_dir_url) {
                Ok(config_folder) => config_folder,
                Err(ResolveWorkspaceMemberError::NotFound { dir_url }) => {
                  // enhance the error to say we didn't find a package.json
                  return Err(
                    ResolveWorkspaceMemberError::NotFoundPackageJson {
                      dir_url,
                    }
                    .into(),
                  );
                }
                Err(err) => return Err(err.into()),
              };
            if member_config_folder.pkg_json().is_none() {
              return Err(
                ResolveWorkspaceMemberError::NotFoundPackageJson {
                  dir_url: member_dir_url,
                }
                .into(),
              );
            }
            match add_member(
              "<npm workspace member>",
              member_dir_url,
              member_config_folder,
            ) {
              Ok(()) => {}
              Err(ResolveWorkspaceMemberError::Duplicate { .. }) => {
                // ignore for package.json members
              }
              Err(err) => return Err(err.into()),
            }
          }
        }
      }

      // just include any remaining found configs as workspace members
      // instead of erroring for now
      let is_root_deno_json_workspace = root_config_folder
        .deno_json()
        .map(|d| d.json.workspace.is_some())
        .unwrap_or(false);
      for (url, config_folder) in found_config_folders {
        if is_root_deno_json_workspace {
          return Err(
            WorkspaceDiscoverErrorKind::ConfigNotWorkspaceMember {
              workspace_url: root_config_folder.folder_url(),
              config_url: config_folder_config_specifier(&config_folder)
                .into_owned(),
            }
            .into(),
          );
        } else {
          // otherwise, be lenient and just add it to the workspace
          let url = new_rc(url);
          final_members.insert(url, config_folder);
        }
      }

      // ensure no duplicate names in deno configuration files
      let mut seen_names: HashMap<&str, &Url> =
        HashMap::with_capacity(final_members.len() + 1);
      for folder in
        std::iter::once(&root_config_folder).chain(final_members.values())
      {
        if let Some(deno_json) = folder.deno_json() {
          if let Some(name) = deno_json.json.name.as_deref() {
            if let Some(other_member_url) = seen_names.get(name) {
              return Err(
                ResolveWorkspaceMemberError::DuplicatePackageName {
                  name: name.to_string(),
                  deno_json_url: deno_json.specifier.clone(),
                  other_deno_json_url: (*other_member_url).clone(),
                }
                .into(),
              );
            } else {
              seen_names.insert(name, &deno_json.specifier);
            }
          }
        }
      }

      return Ok(ConfigFileDiscovery::Workspace {
        root: root_config_folder,
        members: final_members,
        maybe_vendor_dir,
      });
    }

    let config_folder_url = root_config_folder.folder_url();
    if first_config_folder_url.is_none() {
      first_config_folder_url = Some(config_folder_url.clone());
    }
    found_config_folders.insert(config_folder_url, root_config_folder);
  }

  if let Some(first_config_folder_url) = first_config_folder_url {
    let config_folder = found_config_folders
      .remove(&first_config_folder_url)
      .unwrap();
    let maybe_vendor_dir = resolve_vendor_dir(
      Some(&config_folder),
      opts.maybe_vendor_override.as_ref(),
    );
    Ok(ConfigFileDiscovery::Single {
      config_folder,
      maybe_vendor_dir,
    })
  } else {
    Ok(ConfigFileDiscovery::None {
      maybe_vendor_dir: resolve_vendor_dir(
        None,
        opts.maybe_vendor_override.as_ref(),
      ),
    })
  }
}

fn resolve_vendor_dir(
  maybe_config_folder: Option<&ConfigFolder>,
  maybe_vendor_override: Option<&VendorEnablement>,
) -> Option<PathBuf> {
  match maybe_config_folder {
    Some(config_folder) => {
      if let Some(vendor_folder_override) = maybe_vendor_override {
        match vendor_folder_override {
          VendorEnablement::Disable => None,
          VendorEnablement::Enable { cwd } => match config_folder.deno_json() {
            Some(c) => Some(c.dir_path().join("vendor")),
            None => Some(cwd.join("vendor")),
          },
        }
      } else {
        let deno_json = config_folder.deno_json()?;
        if deno_json.vendor() == Some(true) {
          Some(deno_json.dir_path().join("vendor"))
        } else {
          None
        }
      }
    }
    None => match maybe_vendor_override {
      Some(VendorEnablement::Enable { cwd }) => Some(cwd.join("vendor")),
      _ => None,
    },
  }
}

fn ensure_trailing_slash(path: &str) -> Cow<str> {
  if !path.ends_with('/') {
    Cow::Owned(format!("{}/", path))
  } else {
    Cow::Borrowed(path)
  }
}<|MERGE_RESOLUTION|>--- conflicted
+++ resolved
@@ -21,11 +21,6 @@
 use crate::sync::new_rc;
 use crate::util::is_skippable_io_error;
 use crate::util::specifier_parent;
-<<<<<<< HEAD
-use crate::util::CheckedSet;
-=======
-use crate::util::specifier_to_file_path;
->>>>>>> fd39d55d
 use crate::ConfigFile;
 use crate::ConfigFileRc;
 
@@ -167,36 +162,26 @@
   opts: &WorkspaceDiscoverOptions,
 ) -> Result<ConfigFileDiscovery, WorkspaceDiscoverError> {
   match start {
-<<<<<<< HEAD
-    WorkspaceDiscoverStart::Dirs(dirs) => match dirs.len() {
+    WorkspaceDiscoverStart::Paths(dirs) => match dirs.len() {
       0 => Ok(ConfigFileDiscovery::None {
         maybe_vendor_dir: resolve_vendor_dir(
           None,
           opts.maybe_vendor_override.as_ref(),
         ),
       }),
-=======
-    WorkspaceDiscoverStart::Paths(dirs) => match dirs.len() {
-      0 => Ok(ConfigFileDiscovery::None),
->>>>>>> fd39d55d
       1 => {
         let dir = &dirs[0];
         let start = DirOrConfigFile::Dir(dir);
         discover_workspace_config_files_for_single_dir(start, opts, None)
       }
       _ => {
-<<<<<<< HEAD
-        let mut checked = CheckedSet::default();
+        let mut checked = HashSet::default();
         let mut final_workspace = ConfigFileDiscovery::None {
           maybe_vendor_dir: resolve_vendor_dir(
             None,
             opts.maybe_vendor_override.as_ref(),
           ),
         };
-=======
-        let mut checked = HashSet::default();
-        let mut final_workspace = ConfigFileDiscovery::None;
->>>>>>> fd39d55d
         for dir in dirs {
           let workspace = discover_workspace_config_files_for_single_dir(
             DirOrConfigFile::Dir(dir),
