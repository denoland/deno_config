// Copyright 2018-2023 the Deno authors. All rights reserved. MIT license.

use anyhow::anyhow;
use anyhow::bail;
use anyhow::Context;
use anyhow::Error as AnyError;
use indexmap::IndexMap;
use serde::Deserialize;
use serde::Serialize;
use serde::Serializer;
use serde_json::json;
use serde_json::Value;
use std::borrow::Cow;
use std::collections::BTreeMap;
use std::collections::HashMap;
use std::collections::HashSet;
use std::path::Path;
use std::path::PathBuf;
use url::Url;
use util::specifier_to_file_path;

pub mod glob;
mod ts;
mod util;

use ts::parse_compiler_options;
pub use ts::CompilerOptions;
pub use ts::EmitConfigOptions;
pub use ts::IgnoredCompilerOptions;
pub use ts::JsxImportSourceConfig;
pub use ts::TsConfig;

use self::glob::FilePatterns;
use self::glob::PathOrPatternSet;

#[derive(Clone, Debug, Default, Eq, PartialEq)]
pub enum ConfigFlag {
  #[default]
  Discover,
  Path(String),
  Disabled,
}

#[derive(Clone, Debug, Default, Deserialize, PartialEq)]
#[serde(default, deny_unknown_fields)]
pub struct LintRulesConfig {
  pub tags: Option<Vec<String>>,
  pub include: Option<Vec<String>>,
  pub exclude: Option<Vec<String>>,
}

#[derive(Clone, Debug, Default, Deserialize, PartialEq)]
#[serde(default, deny_unknown_fields)]
struct SerializedFilesConfig {
  pub include: Option<Vec<String>>,
  pub exclude: Vec<String>,
}

impl SerializedFilesConfig {
  pub fn into_resolved(
    self,
    config_file_specifier: &Url,
  ) -> Result<FilePatterns, AnyError> {
    let config_dir = util::specifier_to_file_path(&util::specifier_parent(
      config_file_specifier,
    ))?;
    Ok(FilePatterns {
      base: config_dir.clone(),
      include: match self.include {
        Some(i) => Some(
          PathOrPatternSet::from_relative_path_or_patterns(&config_dir, &i)
            .context("Invalid config file include.")?,
        ),
        None => None,
      },
      exclude: PathOrPatternSet::from_relative_path_or_patterns(
        &config_dir,
        &self.exclude,
      )
      .context("Invalid config file exclude.")?,
    })
  }

  pub fn is_empty(&self) -> bool {
    self.include.is_none() && self.exclude.is_empty()
  }
}

/// Choose between flat and nested files configuration.
///
/// `files` has precedence over `deprecated_files`.
/// when `deprecated_files` is present, a warning is logged.
///
/// caveat: due to default values, it's not possible to distinguish between
/// an empty configuration and a configuration with default values.
/// `{ "files": {} }` is equivalent to `{ "files": { "include": [], "exclude": [] } }`
/// and it wouldn't be able to emit warning for `{ "files": {}, "exclude": [] }`.
///
/// # Arguments
///
/// * `files` - Flat configuration.
/// * `deprecated_files` - Nested configuration. ("Files")
fn choose_files(
  files: SerializedFilesConfig,
  deprecated_files: SerializedFilesConfig,
) -> SerializedFilesConfig {
  const DEPRECATED_FILES: &str =
    "Warning: \"files\" configuration is deprecated";
  const FLAT_CONFIG: &str = "\"include\" and \"exclude\"";

  let (files_nonempty, deprecated_files_nonempty) =
    (!files.is_empty(), !deprecated_files.is_empty());

  match (files_nonempty, deprecated_files_nonempty) {
    (true, true) => {
      log::warn!("{DEPRECATED_FILES} and ignored by {FLAT_CONFIG}.");
      files
    }
    (true, false) => files,
    (false, true) => {
      log::warn!("{DEPRECATED_FILES}. Please use {FLAT_CONFIG} instead.");
      deprecated_files
    }
    (false, false) => SerializedFilesConfig::default(),
  }
}

/// `lint` config representation for serde
///
/// fields `include` and `exclude` are expanded from [SerializedFilesConfig].
#[derive(Clone, Debug, Default, Deserialize, PartialEq)]
#[serde(default, deny_unknown_fields)]
struct SerializedLintConfig {
  pub rules: LintRulesConfig,
  pub include: Option<Vec<String>>,
  pub exclude: Vec<String>,

  #[serde(rename = "files")]
  pub deprecated_files: SerializedFilesConfig,
  pub report: Option<String>,
}

impl SerializedLintConfig {
  pub fn into_resolved(
    self,
    config_file_specifier: &Url,
  ) -> Result<LintConfig, AnyError> {
    let (include, exclude) = (self.include, self.exclude);
    let files = SerializedFilesConfig { include, exclude };

    Ok(LintConfig {
      rules: self.rules,
      files: choose_files(files, self.deprecated_files)
        .into_resolved(config_file_specifier)?,
      report: self.report,
    })
  }
}

#[derive(Clone, Debug, PartialEq)]
pub struct LintConfig {
  pub rules: LintRulesConfig,
  pub files: FilePatterns,
  pub report: Option<String>,
}

impl LintConfig {
  pub fn with_files(self, files: FilePatterns) -> Self {
    let files = self.files.extend(files);
    Self { files, ..self }
  }
}

#[derive(Clone, Copy, Debug, Serialize, Deserialize, PartialEq)]
#[serde(deny_unknown_fields, rename_all = "camelCase")]
pub enum ProseWrap {
  Always,
  Never,
  Preserve,
}

#[derive(Clone, Debug, Default, Serialize, Deserialize, PartialEq)]
#[serde(default, deny_unknown_fields, rename_all = "camelCase")]
pub struct FmtOptionsConfig {
  pub use_tabs: Option<bool>,
  pub line_width: Option<u32>,
  pub indent_width: Option<u8>,
  pub single_quote: Option<bool>,
  pub prose_wrap: Option<ProseWrap>,
  pub semi_colons: Option<bool>,
}

impl FmtOptionsConfig {
  pub fn is_empty(&self) -> bool {
    self.use_tabs.is_none()
      && self.line_width.is_none()
      && self.indent_width.is_none()
      && self.single_quote.is_none()
      && self.prose_wrap.is_none()
      && self.semi_colons.is_none()
  }
}

/// Choose between flat and nested fmt options.
///
/// `options` has precedence over `deprecated_options`.
/// when `deprecated_options` is present, a warning is logged.
///
/// caveat: due to default values, it's not possible to distinguish between
/// an empty configuration and a configuration with default values.
/// `{ "fmt": {} } is equivalent to `{ "fmt": { "options": {} } }`
/// and it wouldn't be able to emit warning for `{ "fmt": { "options": {}, "semiColons": "false" } }`.
///
/// # Arguments
///
/// * `options` - Flat options.
/// * `deprecated_options` - Nested files configuration ("option").
fn choose_fmt_options(
  options: FmtOptionsConfig,
  deprecated_options: FmtOptionsConfig,
) -> FmtOptionsConfig {
  const DEPRECATED_OPTIONS: &str =
    "Warning: \"options\" configuration is deprecated";
  const FLAT_OPTION: &str = "\"flat\" options";

  let (options_nonempty, deprecated_options_nonempty) =
    (!options.is_empty(), !deprecated_options.is_empty());

  match (options_nonempty, deprecated_options_nonempty) {
    (true, true) => {
      log::warn!("{DEPRECATED_OPTIONS} and ignored by {FLAT_OPTION}.");
      options
    }
    (true, false) => options,
    (false, true) => {
      log::warn!("{DEPRECATED_OPTIONS}. Please use {FLAT_OPTION} instead.");
      deprecated_options
    }
    (false, false) => FmtOptionsConfig::default(),
  }
}

/// `fmt` config representation for serde
///
/// fields from `use_tabs`..`semi_colons` are expanded from [FmtOptionsConfig].
/// fields `include` and `exclude` are expanded from [SerializedFilesConfig].
#[derive(Clone, Debug, Default, Deserialize, PartialEq)]
#[serde(default, deny_unknown_fields, rename_all = "camelCase")]
struct SerializedFmtConfig {
  pub use_tabs: Option<bool>,
  pub line_width: Option<u32>,
  pub indent_width: Option<u8>,
  pub single_quote: Option<bool>,
  pub prose_wrap: Option<ProseWrap>,
  pub semi_colons: Option<bool>,
  #[serde(rename = "options")]
  pub deprecated_options: FmtOptionsConfig,
  pub include: Option<Vec<String>>,
  pub exclude: Vec<String>,
  #[serde(rename = "files")]
  pub deprecated_files: SerializedFilesConfig,
}

impl SerializedFmtConfig {
  pub fn into_resolved(
    self,
    config_file_specifier: &Url,
  ) -> Result<FmtConfig, AnyError> {
    let (include, exclude) = (self.include, self.exclude);
    let files = SerializedFilesConfig { include, exclude };
    let options = FmtOptionsConfig {
      use_tabs: self.use_tabs,
      line_width: self.line_width,
      indent_width: self.indent_width,
      single_quote: self.single_quote,
      prose_wrap: self.prose_wrap,
      semi_colons: self.semi_colons,
    };

    Ok(FmtConfig {
      options: choose_fmt_options(options, self.deprecated_options),
      files: choose_files(files, self.deprecated_files)
        .into_resolved(config_file_specifier)?,
    })
  }
}

#[derive(Clone, Debug, PartialEq)]
pub struct FmtConfig {
  pub options: FmtOptionsConfig,
  pub files: FilePatterns,
}

impl FmtConfig {
  pub fn with_files(self, files: FilePatterns) -> Self {
    let files = self.files.extend(files);
    Self { files, ..self }
  }
}

#[derive(Clone, Debug, Eq, PartialEq)]
pub struct ExportsConfig {
  base: Url,
  map: IndexMap<String, String>,
}

impl ExportsConfig {
  pub fn into_map(self) -> IndexMap<String, String> {
    self.map
  }

  pub fn get(&self, export_name: &str) -> Option<&String> {
    self.map.get(export_name)
  }

  pub fn get_resolved(
    &self,
    export_name: &str,
  ) -> Result<Option<Url>, url::ParseError> {
    match self.get(export_name) {
      Some(name) => self.base.join(name).map(Some),
      None => Ok(None),
    }
  }
}

/// `test` config representation for serde
///
/// fields `include` and `exclude` are expanded from [SerializedFilesConfig].
#[derive(Clone, Debug, Default, Deserialize, PartialEq)]
#[serde(default, deny_unknown_fields)]
struct SerializedTestConfig {
  pub include: Option<Vec<String>>,
  pub exclude: Vec<String>,
  #[serde(rename = "files")]
  pub deprecated_files: SerializedFilesConfig,
}

impl SerializedTestConfig {
  pub fn into_resolved(
    self,
    config_file_specifier: &Url,
  ) -> Result<TestConfig, AnyError> {
    let (include, exclude) = (self.include, self.exclude);
    let files = SerializedFilesConfig { include, exclude };

    Ok(TestConfig {
      files: choose_files(files, self.deprecated_files)
        .into_resolved(config_file_specifier)?,
    })
  }
}

#[derive(Clone, Debug, PartialEq)]
pub struct TestConfig {
  pub files: FilePatterns,
}

impl TestConfig {
  pub fn with_files(self, files: FilePatterns) -> Self {
    let files = self.files.extend(files);
    Self { files }
  }
}

/// `publish` config representation for serde
///
/// fields `include` and `exclude` are expanded from [SerializedFilesConfig].
#[derive(Clone, Debug, Default, Deserialize, PartialEq)]
#[serde(default, deny_unknown_fields)]
struct SerializedPublishConfig {
  pub include: Option<Vec<String>>,
  pub exclude: Vec<String>,
}

impl SerializedPublishConfig {
  pub fn into_resolved(
    self,
    config_file_specifier: &Url,
  ) -> Result<PublishConfig, AnyError> {
    let (include, exclude) = (self.include, self.exclude);
    let files = SerializedFilesConfig { include, exclude };

    Ok(PublishConfig {
      files: files.into_resolved(config_file_specifier)?,
    })
  }
}

#[derive(Clone, Debug, PartialEq)]
pub struct PublishConfig {
  pub files: FilePatterns,
}

impl PublishConfig {
  pub fn with_files(self, files: FilePatterns) -> Self {
    let files = self.files.extend(files);
    Self { files }
  }
}

/// `bench` config representation for serde
///
/// fields `include` and `exclude` are expanded from [SerializedFilesConfig].
#[derive(Clone, Debug, Default, Deserialize, PartialEq)]
#[serde(default, deny_unknown_fields)]
struct SerializedBenchConfig {
  pub include: Option<Vec<String>>,
  pub exclude: Vec<String>,
  #[serde(rename = "files")]
  pub deprecated_files: SerializedFilesConfig,
}

impl SerializedBenchConfig {
  pub fn into_resolved(
    self,
    config_file_specifier: &Url,
  ) -> Result<BenchConfig, AnyError> {
    let (include, exclude) = (self.include, self.exclude);
    let files = SerializedFilesConfig { include, exclude };

    Ok(BenchConfig {
      files: choose_files(files, self.deprecated_files)
        .into_resolved(config_file_specifier)?,
    })
  }
}

#[derive(Debug, Default, Clone)]
pub struct WorkspaceConfig {
  pub members: Vec<WorkspaceMemberConfig>,
  pub base_import_map_value: Value,
}

#[derive(Debug, Clone)]
pub struct WorkspaceMemberConfig {
  // As defined in `member` setting of the workspace deno.json.
  pub member_name: String,
  /// Directory path of the workspace member.
  pub dir_path: PathBuf,
  pub package_name: String,
  pub package_version: String,
  pub config_file: ConfigFile,
}

#[derive(Clone, Debug, PartialEq)]
pub struct BenchConfig {
  pub files: FilePatterns,
}

impl BenchConfig {
  pub fn with_files(self, files: FilePatterns) -> Self {
    let files = self.files.extend(files);
    Self { files }
  }
}

#[derive(Clone, Debug, Deserialize, PartialEq)]
#[serde(untagged)]
pub enum LockConfig {
  Bool(bool),
  PathBuf(PathBuf),
}

#[derive(Clone, Debug, Eq, PartialEq, Serialize, Deserialize)]
#[serde(rename_all = "camelCase")]
pub struct ConfigFileJson {
  pub compiler_options: Option<Value>,
  pub import_map: Option<String>,
  pub imports: Option<Value>,
  pub scopes: Option<Value>,
  pub lint: Option<Value>,
  pub fmt: Option<Value>,
  pub tasks: Option<Value>,
  pub test: Option<Value>,
  pub bench: Option<Value>,
  pub lock: Option<Value>,
  pub exclude: Option<Value>,
  pub node_modules_dir: Option<bool>,
  pub vendor: Option<bool>,
  pub publish: Option<Value>,

  pub name: Option<String>,
  pub version: Option<String>,
  #[serde(default)]
  pub workspaces: Vec<String>,
  pub exports: Option<Value>,
  #[serde(default)]
  pub unstable: Vec<String>,
}

#[derive(Clone, Debug)]
pub struct ConfigFile {
  pub specifier: Url,
  pub json: ConfigFileJson,
}

impl ConfigFile {
  pub fn discover(
    config_flag: &ConfigFlag,
    maybe_config_path_args: Option<Vec<PathBuf>>,
    cwd: &Path,
  ) -> Result<Option<ConfigFile>, AnyError> {
    match config_flag {
      ConfigFlag::Disabled => Ok(None),
      ConfigFlag::Path(config_path) => {
        let config_path = PathBuf::from(config_path);
        let config_path = if config_path.is_absolute() {
          config_path
        } else {
          cwd.join(config_path)
        };
        Ok(Some(ConfigFile::read(&config_path)?))
      }
      ConfigFlag::Discover => {
        if let Some(config_path_args) = maybe_config_path_args {
          let mut checked = HashSet::new();
          for f in config_path_args {
            if let Some(cf) = Self::discover_from(&f, &mut checked)? {
              return Ok(Some(cf));
            }
          }
          // From CWD walk up to root looking for deno.json or deno.jsonc
          Self::discover_from(cwd, &mut checked)
        } else {
          Ok(None)
        }
      }
    }
  }

  pub fn discover_from(
    start: &Path,
    checked: &mut HashSet<PathBuf>,
  ) -> Result<Option<ConfigFile>, AnyError> {
    fn is_skippable_err(e: &AnyError) -> bool {
      if let Some(ioerr) = e.downcast_ref::<std::io::Error>() {
        use std::io::ErrorKind::*;
        match ioerr.kind() {
          InvalidInput | PermissionDenied | NotFound => {
            // ok keep going
            true
          }
          _ => {
            const NOT_A_DIRECTORY: i32 = 20;
            cfg!(unix) && ioerr.raw_os_error() == Some(NOT_A_DIRECTORY)
          }
        }
      } else {
        false
      }
    }

    /// Filenames that Deno will recognize when discovering config.
    const CONFIG_FILE_NAMES: [&str; 2] = ["deno.json", "deno.jsonc"];

    // todo(dsherret): in the future, we should force all callers
    // to provide a resolved path
    let start = if start.is_absolute() {
      Cow::Borrowed(start)
    } else {
      Cow::Owned(std::env::current_dir()?.join(start))
    };

    for ancestor in start.ancestors() {
      if checked.insert(ancestor.to_path_buf()) {
        for config_filename in CONFIG_FILE_NAMES {
          let f = ancestor.join(config_filename);
          match ConfigFile::read(&f) {
            Ok(cf) => {
              log::debug!("Config file found at '{}'", f.display());
              return Ok(Some(cf));
            }
            Err(e) if is_skippable_err(&e) => {
              // ok, keep going
            }
            Err(e) => {
              return Err(e);
            }
          }
        }
      }
    }
    // No config file found.
    Ok(None)
  }

  pub fn read(config_path: &Path) -> Result<Self, AnyError> {
    debug_assert!(config_path.is_absolute());

    let specifier = Url::from_file_path(config_path).map_err(|_| {
      anyhow!(
        "Could not convert config file path to specifier. Path: {}",
        config_path.display()
      )
    })?;
    Self::from_specifier_and_path(specifier, config_path)
  }

  pub fn from_specifier(specifier: Url) -> Result<Self, AnyError> {
    let config_path =
      util::specifier_to_file_path(&specifier).with_context(|| {
        format!("Invalid config file path for '{}'.", specifier)
      })?;
    Self::from_specifier_and_path(specifier, &config_path)
  }

  fn from_specifier_and_path(
    specifier: Url,
    config_path: &Path,
  ) -> Result<Self, AnyError> {
    let text = std::fs::read_to_string(config_path)
      .with_context(|| format!("Error reading config file '{}'.", specifier))?;
    Self::new(&text, specifier)
  }

  pub fn new(text: &str, specifier: Url) -> Result<Self, AnyError> {
    let jsonc =
      match jsonc_parser::parse_to_serde_value(text, &Default::default()) {
        Ok(None) => json!({}),
        Ok(Some(value)) if value.is_object() => value,
        Ok(Some(_)) => {
          return Err(anyhow!(
            "config file JSON {} should be an object",
            specifier,
          ))
        }
        Err(e) => {
          return Err(anyhow!(
            "Unable to parse config file JSON {} because of {}",
            specifier,
            e.to_string()
          ))
        }
      };
    let json: ConfigFileJson = serde_json::from_value(jsonc)?;

    Ok(Self { specifier, json })
  }

  pub fn dir_path(&self) -> PathBuf {
    specifier_to_file_path(&self.specifier)
      .unwrap()
      .parent()
      .unwrap()
      .to_path_buf()
  }

  /// Returns true if the configuration indicates that JavaScript should be
  /// type checked, otherwise false.
  pub fn get_check_js(&self) -> bool {
    self
      .json
      .compiler_options
      .as_ref()
      .and_then(|co| co.get("checkJs").and_then(|v| v.as_bool()))
      .unwrap_or(false)
  }

  /// Parse `compilerOptions` and return a serde `Value`.
  /// The result also contains any options that were ignored.
  pub fn to_compiler_options(
    &self,
  ) -> Result<(Value, Option<IgnoredCompilerOptions>), AnyError> {
    if let Some(compiler_options) = self.json.compiler_options.clone() {
      let options: HashMap<String, Value> =
        serde_json::from_value(compiler_options)
          .context("compilerOptions should be an object")?;
      parse_compiler_options(&options, Some(self.specifier.to_owned()))
    } else {
      Ok((json!({}), None))
    }
  }

  pub fn to_import_map_path(&self) -> Option<String> {
    self.json.import_map.clone()
  }

  pub fn node_modules_dir_flag(&self) -> Option<bool> {
    self.json.node_modules_dir
  }

  pub fn vendor_dir_flag(&self) -> Option<bool> {
    self.json.vendor
  }

  pub fn vendor_dir_path(&self) -> Option<PathBuf> {
    if self.json.vendor == Some(true) {
      Some(
        self
          .specifier
          .to_file_path()
          .unwrap()
          .parent()
          .unwrap()
          .join("vendor"),
      )
    } else {
      None
    }
  }

  pub fn to_import_map_value(&self) -> Value {
    let mut value = serde_json::Map::with_capacity(2);
    if let Some(imports) = &self.json.imports {
      value.insert("imports".to_string(), imports.clone());
    }
    if let Some(scopes) = &self.json.scopes {
      value.insert("scopes".to_string(), scopes.clone());
    }
    value.into()
  }

  pub fn is_an_import_map(&self) -> bool {
    self.json.imports.is_some() || self.json.scopes.is_some()
  }

  pub fn is_package(&self) -> bool {
    self.json.name.is_some()
      && self.json.version.is_some()
      && self.json.exports.is_some()
  }

  pub fn has_unstable(&self, name: &str) -> bool {
    self.json.unstable.iter().any(|v| v == name)
  }

  pub fn to_exports_config(&self) -> Result<ExportsConfig, AnyError> {
    fn has_extension(value: &str) -> bool {
      let search_text = &value[value.rfind('/').unwrap_or(0)..];
      search_text.contains('.')
    }

    fn validate_key(
      key_display: &dyn Fn() -> Cow<'static, str>,
      key: &str,
    ) -> Result<(), AnyError> {
      if key == "." {
        return Ok(());
      }
      if key.is_empty() {
        bail!(
          "The {} must not be empty. Use '.' if you meant the root export.",
          key_display()
        );
      }
      if !key.starts_with("./") {
        let suggestion = if key.starts_with('/') {
          format!(".{}", key)
        } else {
          format!("./{}", key)
        };
        bail!(
          "The {} must start with './'. Did you mean '{suggestion}'?",
          key_display(),
        );
      }
      if key.ends_with('/') {
        let suggestion = key.trim_end_matches('/');
        bail!(
          "The {} must not end with '/'. Did you mean '{suggestion}'?",
          key_display(),
        );
      }
      // ban anything that is not [a-zA-Z0-9_-./]
      if key.chars().any(|c| {
        !matches!(c, 'a'..='z' | 'A'..='Z' | '0'..='9' | '_' | '-' | '.' | '/')
      }) {
        bail!(
          "The {} must only contain alphanumeric characters, underscores (_), dashes (-), dots (.), and slashes (/).",
          key_display()
        );
      }
      // ban parts consisting of only dots, and empty parts (e.g. `./foo//bar`)
      for part in key.split('/').skip(1) {
        if part.is_empty() || part.chars().all(|c| c == '.') {
          bail!(
            "The {} must not contain double slashes (//), or parts consisting entirely of dots (.).",
            key_display()
          );
        }
      }
      Ok(())
    }

    fn validate_value(
      key_display: &dyn Fn() -> Cow<'static, str>,
      value: &str,
    ) -> Result<(), AnyError> {
      if value.is_empty() {
        bail!("The path for the {} must not be empty.", key_display());
      }
      if !value.starts_with("./") {
        let suggestion = if value.starts_with('/') {
          format!(".{}", value)
        } else {
          format!("./{}", value)
        };
        bail!(
          "The path '{value}' at the {} could not be resolved as a relative path from the config file. Did you mean '{suggestion}'?",
          key_display(),
        );
      }
      if value.ends_with('/') {
        let suggestion = value.trim_end_matches('/');
        bail!(
          "The path '{value}' at the {} must not end with '/'. Did you mean '{suggestion}'?",
          key_display(),
        );
      }
      if !has_extension(value) {
        bail!(
          "The path '{value}' at the {} is missing a file extension. Add a file extension such as '.js' or '.ts'.",
          key_display()
        );
      }
      Ok(())
    }

    let map = match &self.json.exports {
      Some(Value::Object(map)) => {
        let mut result = IndexMap::with_capacity(map.len());
        for (k, v) in map {
          let key_display = || Cow::Owned(format!("'{}' export", k));
          validate_key(&key_display, k)?;
          match v {
            Value::String(value) => {
              validate_value(&key_display, value)?;
              result.insert(k.clone(), value.clone());
            }
            Value::Object(_) => {
              bail!("The path of the {} must be a string, found invalid value '{}'. Exports in deno.json do not support conditional exports.", key_display(), v);
            }
            Value::Bool(_)
            | Value::Number(_)
            | Value::Array(_)
            | Value::Null => {
              bail!("The path of the {} must be a string, found invalid value '{}'.", key_display(), v);
            }
          }
        }
        result
      }
      Some(Value::String(value)) => {
        validate_value(&|| "root export".into(), value)?;
        IndexMap::from([(".".to_string(), value.clone())])
      }
      Some(
        v @ Value::Bool(_)
        | v @ Value::Array(_)
        | v @ Value::Number(_)
        | v @ Value::Null,
      ) => {
        bail!("The 'exports' key must be a string or object, found invalid value '{v}'.");
      }
      None => IndexMap::new(),
    };

    Ok(ExportsConfig {
      base: self.specifier.clone(),
      map,
    })
  }

  pub fn to_files_config(&self) -> Result<Option<FilePatterns>, AnyError> {
    let mut exclude: Vec<String> =
      if let Some(exclude) = self.json.exclude.clone() {
        serde_json::from_value(exclude)
          .context("Failed to parse \"exclude\" configuration")?
      } else {
        Vec::new()
      };

    if self.vendor_dir_flag() == Some(true) {
      exclude.push("vendor".to_string());
    }

    let raw_files_config = SerializedFilesConfig {
      exclude,
      ..Default::default()
    };
    Ok(Some(raw_files_config.into_resolved(&self.specifier)?))
  }

  pub fn to_fmt_config(&self) -> Result<Option<FmtConfig>, AnyError> {
    let files_config = self.to_files_config()?;
    let fmt_config = match self.json.fmt.clone() {
      Some(config) => {
        let fmt_config: SerializedFmtConfig = serde_json::from_value(config)
          .context("Failed to parse \"fmt\" configuration")?;
        Some(fmt_config.into_resolved(&self.specifier)?)
      }
      None => None,
    };

    if files_config.is_none() && fmt_config.is_none() {
      return Ok(None);
    }

    Ok(Some(match fmt_config {
      Some(fmt_config) => match files_config {
        Some(files_config) => fmt_config.with_files(files_config),
        None => fmt_config,
      },
      None => FmtConfig {
        files: files_config
          .unwrap_or_else(|| FilePatterns::new_with_base(self.dir_path())),
        options: Default::default(),
      },
    }))
  }

  pub fn to_lint_config(&self) -> Result<Option<LintConfig>, AnyError> {
    let files_config = self.to_files_config()?;
    let lint_config = match self.json.lint.clone() {
      Some(config) => {
        let lint_config: SerializedLintConfig = serde_json::from_value(config)
          .context("Failed to parse \"lint\" configuration")?;
        Some(lint_config.into_resolved(&self.specifier)?)
      }
      None => None,
    };

    if files_config.is_none() && lint_config.is_none() {
      return Ok(None);
    }

    Ok(Some(match lint_config {
      Some(lint_config) => match files_config {
        Some(files_config) => lint_config.with_files(files_config),
        None => lint_config,
      },
      None => LintConfig {
        files: files_config
          .unwrap_or_else(|| FilePatterns::new_with_base(self.dir_path())),
        rules: Default::default(),
        report: Default::default(),
      },
    }))
  }

  pub fn to_test_config(&self) -> Result<Option<TestConfig>, AnyError> {
    let files_config = self.to_files_config()?;
    let test_config = match self.json.test.clone() {
      Some(config) => {
        let test_config: SerializedTestConfig = serde_json::from_value(config)
          .context("Failed to parse \"test\" configuration")?;
        Some(test_config.into_resolved(&self.specifier)?)
      }
      None => None,
    };

    if files_config.is_none() && test_config.is_none() {
      return Ok(None);
    }

    Ok(Some(match test_config {
      Some(test_config) => match files_config {
        Some(files_config) => test_config.with_files(files_config),
        None => test_config,
      },
      None => TestConfig {
        files: files_config
          .unwrap_or_else(|| FilePatterns::new_with_base(self.dir_path())),
      },
    }))
  }

  pub fn to_publish_config(&self) -> Result<Option<PublishConfig>, AnyError> {
    let files_config = self.to_files_config()?;
    let publish_config = match self.json.publish.clone() {
      Some(config) => {
        let publish_config: SerializedPublishConfig =
          serde_json::from_value(config)
            .context("Failed to parse \"test\" configuration")?;
        Some(publish_config.into_resolved(&self.specifier)?)
      }
      None => None,
    };

    if files_config.is_none() && publish_config.is_none() {
      return Ok(None);
    }

    Ok(Some(match publish_config {
      Some(publish_config) => match files_config {
        Some(files_config) => publish_config.with_files(files_config),
        None => publish_config,
      },
      None => PublishConfig {
        files: files_config
          .unwrap_or_else(|| FilePatterns::new_with_base(self.dir_path())),
      },
    }))
  }

  pub fn to_workspace_config(
    &self,
  ) -> Result<Option<WorkspaceConfig>, AnyError> {
    if self.specifier.scheme() != "file" {
      return Ok(None);
    };
    let Ok(config_file_path) = self.specifier.to_file_path() else {
      return Ok(None);
    };

    if self.json.workspaces.is_empty() {
      return Ok(None);
    }

    let config_file_directory = config_file_path.parent().unwrap();
    let config_file_directory_url =
      Url::from_directory_path(config_file_directory).unwrap();
    let mut members = Vec::with_capacity(self.json.workspaces.len());

    let mut all_member_paths_and_names: Vec<(PathBuf, String)> = vec![];

    for member in self.json.workspaces.iter() {
      let member_path_url = config_file_directory_url.join(member)?;
      let member_path = member_path_url.to_file_path().unwrap();
      if !member_path_url
        .as_str()
        .starts_with(config_file_directory_url.as_str())
      {
        bail!(
          "Workspace member '{}' is outside root configuration directory ('{}')",
          member,
          member_path.display()
        );
      }
      all_member_paths_and_names.push((member_path.clone(), member.clone()));
      let member_deno_json = member_path.as_path().join("deno.json");
      if !member_deno_json.exists() {
        bail!(
          "Workspace member '{}' has no deno.json file ('{}')",
          member,
          member_deno_json.display()
        );
      }
      let member_config_file = ConfigFile::from_specifier_and_path(
        Url::from_file_path(&member_deno_json).unwrap(),
        &member_deno_json,
      )?;
      let Some(package_name) = &member_config_file.json.name else {
        bail!("Missing 'name' for workspace member {}", member);
      };
      let Some(package_version) = &member_config_file.json.version else {
        bail!("Missing 'version' for workspace member {}", member);
      };
      members.push(WorkspaceMemberConfig {
        member_name: member.to_string(),
        dir_path: member_path,
        package_name: package_name.to_string(),
        package_version: package_version.to_string(),
        config_file: member_config_file,
      });
    }

    for (path, name) in &all_member_paths_and_names {
      for (other_path, other_name) in &all_member_paths_and_names {
        if other_path == path {
          continue;
        }

        if path.starts_with(other_path) {
          bail!("Workspace member '{}' is nested within other workspace member '{}'", name, other_name);
        }
      }
    }

    let base_import_map_value = self.to_import_map_value();

    Ok(Some(WorkspaceConfig {
      members,
      base_import_map_value,
    }))
  }

  /// Converts the configuration file into a list of workspace members.
  pub fn to_workspace_members(
    &self,
  ) -> Result<Vec<WorkspaceMemberConfig>, AnyError> {
    let maybe_workspace_config = self.to_workspace_config()?;
    match maybe_workspace_config {
      Some(workspace_config) => Ok(workspace_config.members),
      None => {
        let package_name = match self.json.name.clone() {
          Some(name) => name,
          None => bail!("{} is missing 'name' field", self.specifier),
        };
        Ok(vec![WorkspaceMemberConfig {
          member_name: package_name.clone(),
          package_name,
          package_version: match self.json.version.clone() {
            Some(version) => version,
            None => {
              bail!("{} is missing 'version' field", self.specifier)
            }
          },
          dir_path: specifier_to_file_path(&self.specifier)?
            .parent()
            .unwrap()
            .to_path_buf(),
          config_file: self.clone(),
        }])
      }
    }
  }

  pub fn to_bench_config(&self) -> Result<Option<BenchConfig>, AnyError> {
    let files_config = self.to_files_config()?;
    let bench_config = match self.json.bench.clone() {
      Some(config) => {
        let bench_config: SerializedBenchConfig =
          serde_json::from_value(config)
            .context("Failed to parse \"bench\" configuration")?;
        Some(bench_config.into_resolved(&self.specifier)?)
      }
      None => None,
    };

    if files_config.is_none() && bench_config.is_none() {
      return Ok(None);
    }

    Ok(Some(match bench_config {
      Some(bench_config) => match files_config {
        Some(files_config) => bench_config.with_files(files_config),
        None => bench_config,
      },
      None => BenchConfig {
        files: files_config
          .unwrap_or_else(|| FilePatterns::new_with_base(self.dir_path())),
      },
    }))
  }

  /// Return any tasks that are defined in the configuration file as a sequence
  /// of JSON objects providing the name of the task and the arguments of the
  /// task in a detail field.
  pub fn to_lsp_tasks(&self) -> Option<Value> {
    let value = self.json.tasks.clone()?;
    let tasks: BTreeMap<String, String> = serde_json::from_value(value).ok()?;
    Some(
      tasks
        .into_iter()
        .map(|(key, value)| {
          json!({
            "name": key,
            "detail": value,
          })
        })
        .collect(),
    )
  }

  pub fn to_tasks_config(
    &self,
  ) -> Result<Option<IndexMap<String, String>>, AnyError> {
    if let Some(config) = self.json.tasks.clone() {
      let tasks_config: IndexMap<String, String> =
        serde_json::from_value(config)
          .context("Failed to parse \"tasks\" configuration")?;
      Ok(Some(tasks_config))
    } else {
      Ok(None)
    }
  }

  /// If the configuration file contains "extra" modules (like TypeScript
  /// `"types"`) options, return them as imports to be added to a module graph.
  pub fn to_maybe_imports(&self) -> Result<Vec<(Url, Vec<String>)>, AnyError> {
    let mut imports = Vec::new();
    let compiler_options_value =
      if let Some(value) = self.json.compiler_options.as_ref() {
        value
      } else {
        return Ok(Vec::new());
      };
    let compiler_options: CompilerOptions =
      serde_json::from_value(compiler_options_value.clone())?;
    if let Some(types) = compiler_options.types {
      imports.extend(types);
    }
    if !imports.is_empty() {
      let referrer = self.specifier.clone();
      Ok(vec![(referrer, imports)])
    } else {
      Ok(Vec::new())
    }
  }

  /// Based on the compiler options in the configuration file, return the
  /// JSX import source configuration.
  pub fn to_maybe_jsx_import_source_config(
    &self,
  ) -> Result<Option<JsxImportSourceConfig>, AnyError> {
    let Some(compiler_options_value) = self.json.compiler_options.as_ref() else {
      return Ok(None);
    };
    let Some(compiler_options) =
      serde_json::from_value::<CompilerOptions>(compiler_options_value.clone()).ok() else {
        return Ok(None);
      };
    let module = match compiler_options.jsx.as_deref() {
      Some("react-jsx") => "jsx-runtime".to_string(),
      Some("react-jsxdev") => "jsx-dev-runtime".to_string(),
      Some("react") | None => {
        if compiler_options.jsx_import_source.is_some() {
          bail!(
            "'jsxImportSource' is only supported when 'jsx' is set to 'react-jsx' or 'react-jsxdev'.\n  at {}",
            self.specifier,
          );
        }
        return Ok(None);
      }
      Some("precompile") => "jsx-runtime".to_string(),
      Some(setting) => bail!(
        "Unsupported 'jsx' compiler option value '{}'. Supported: 'react-jsx', 'react-jsxdev', 'react', 'precompile'\n  at {}",
        setting,
        self.specifier,
      ),
    };
    Ok(Some(JsxImportSourceConfig {
      default_specifier: compiler_options.jsx_import_source,
      module,
      base_url: self.specifier.clone(),
    }))
  }

  pub fn resolve_tasks_config(
    &self,
  ) -> Result<IndexMap<String, String>, AnyError> {
    let maybe_tasks_config = self.to_tasks_config()?;
    let tasks_config = maybe_tasks_config.unwrap_or_default();
    for key in tasks_config.keys() {
      if key.is_empty() {
        bail!("Configuration file task names cannot be empty");
      } else if !key
        .chars()
        .all(|c| c.is_ascii_alphanumeric() || matches!(c, '_' | '-' | ':'))
      {
        bail!("Configuration file task names must only contain alpha-numeric characters, colons (:), underscores (_), or dashes (-). Task: {}", key);
      } else if !key.chars().next().unwrap().is_ascii_alphabetic() {
        bail!("Configuration file task names must start with an alphabetic character. Task: {}", key);
      }
    }
    Ok(tasks_config)
  }

  pub fn to_lock_config(&self) -> Result<Option<LockConfig>, AnyError> {
    if let Some(config) = self.json.lock.clone() {
      let lock_config: LockConfig = serde_json::from_value(config)
        .context("Failed to parse \"lock\" configuration")?;
      Ok(Some(lock_config))
    } else {
      Ok(None)
    }
  }

  pub fn resolve_lockfile_path(&self) -> Result<Option<PathBuf>, AnyError> {
    match self.to_lock_config()? {
      Some(LockConfig::Bool(lock)) if !lock => Ok(None),
      Some(LockConfig::PathBuf(lock)) => Ok(Some(
        util::specifier_to_file_path(&self.specifier)?
          .parent()
          .unwrap()
          .join(lock),
      )),
      _ => {
        let mut path = util::specifier_to_file_path(&self.specifier)?;
        path.set_file_name("deno.lock");
        Ok(Some(path))
      }
    }
  }
}

/// Represents the "default" type library that should be used when type
/// checking the code in the module graph.  Note that a user provided config
/// of `"lib"` would override this value.
#[derive(Debug, Clone, Copy, Eq, Hash, PartialEq)]
pub enum TsTypeLib {
  DenoWindow,
  DenoWorker,
}

impl Default for TsTypeLib {
  fn default() -> Self {
    Self::DenoWindow
  }
}

impl Serialize for TsTypeLib {
  fn serialize<S>(&self, serializer: S) -> Result<S::Ok, S::Error>
  where
    S: Serializer,
  {
    let value = match self {
      Self::DenoWindow => {
        vec!["deno.window".to_string(), "deno.unstable".to_string()]
      }
      Self::DenoWorker => {
        vec!["deno.worker".to_string(), "deno.unstable".to_string()]
      }
    };
    Serialize::serialize(&value, serializer)
  }
}

/// An enum that represents the base tsc configuration to return.
pub enum TsConfigType {
  /// Return a configuration for bundling, using swc to emit the bundle. This is
  /// independent of type checking.
  Bundle,
  /// Return a configuration to use tsc to type check. This
  /// is independent of either bundling or emitting via swc.
  Check { lib: TsTypeLib },
  /// Return a configuration to use swc to emit single module files.
  Emit,
}

pub struct TsConfigForEmit {
  pub ts_config: TsConfig,
  pub maybe_ignored_options: Option<IgnoredCompilerOptions>,
}

/// For a given configuration type and optionally a configuration file,
/// return a `TsConfig` struct and optionally any user configuration
/// options that were ignored.
pub fn get_ts_config_for_emit(
  config_type: TsConfigType,
  maybe_config_file: Option<&ConfigFile>,
) -> Result<TsConfigForEmit, AnyError> {
  let mut ts_config = match config_type {
    TsConfigType::Bundle => TsConfig::new(json!({
      "allowImportingTsExtensions": true,
      "checkJs": false,
      "emitDecoratorMetadata": false,
      "experimentalDecorators": true,
      "importsNotUsedAsValues": "remove",
      "inlineSourceMap": false,
      "inlineSources": false,
      "sourceMap": false,
      "jsx": "react",
      "jsxFactory": "React.createElement",
      "jsxFragmentFactory": "React.Fragment",
    })),
    TsConfigType::Check { lib } => TsConfig::new(json!({
      "allowJs": true,
      "allowImportingTsExtensions": true,
      "allowSyntheticDefaultImports": true,
      "checkJs": false,
      "emitDecoratorMetadata": false,
      "experimentalDecorators": false,
      "incremental": true,
      "jsx": "react",
      "importsNotUsedAsValues": "remove",
      "inlineSourceMap": true,
      "inlineSources": true,
      "isolatedModules": true,
      "lib": lib,
      "module": "esnext",
      "moduleDetection": "force",
      "noEmit": true,
      "resolveJsonModule": true,
      "sourceMap": false,
      "strict": true,
      "target": "esnext",
      "tsBuildInfoFile": "internal:///.tsbuildinfo",
      "useDefineForClassFields": true,
      // TODO(@kitsonk) remove for Deno 2.0
      "useUnknownInCatchVariables": false,
    })),
    TsConfigType::Emit => TsConfig::new(json!({
      "allowImportingTsExtensions": true,
      "checkJs": false,
      "emitDecoratorMetadata": false,
      "experimentalDecorators": false,
      "importsNotUsedAsValues": "remove",
      "inlineSourceMap": true,
      "inlineSources": true,
      "sourceMap": false,
      "jsx": "react",
      "jsxFactory": "React.createElement",
      "jsxFragmentFactory": "React.Fragment",
      "resolveJsonModule": true,
    })),
  };
  let maybe_ignored_options =
    ts_config.merge_tsconfig_from_config_file(maybe_config_file)?;
  Ok(TsConfigForEmit {
    ts_config,
    maybe_ignored_options,
  })
}

#[cfg(test)]
mod tests {
  use crate::glob::PathOrPattern;
  use crate::util::specifier_to_file_path;

  use super::*;
  use pretty_assertions::assert_eq;
  use std::path::PathBuf;

  #[macro_export]
  macro_rules! assert_contains {
    ($string:expr, $($test:expr),+ $(,)?) => {
      let string = &$string; // This might be a function call or something
      if !($(string.contains($test))||+) {
        panic!("{:?} does not contain any of {:?}", string, [$($test),+]);
      }
    }
  }

  fn testdata_path() -> PathBuf {
    PathBuf::from(concat!(env!("CARGO_MANIFEST_DIR"))).join("testdata")
  }

  fn unpack_object<T>(result: Result<Option<T>, AnyError>, name: &str) -> T {
    result
      .unwrap_or_else(|err| panic!("error parsing {name} object but got {err}"))
      .unwrap_or_else(|| panic!("{name} object should be defined"))
  }

  #[test]
  fn read_config_file_absolute() {
    let path = testdata_path().join("module_graph/tsconfig.json");
    let config_file = ConfigFile::read(path.as_path()).unwrap();
    assert!(config_file.json.compiler_options.is_some());
  }

  #[test]
  fn include_config_path_on_error() {
    let path = testdata_path().join("404.json");
    let error = ConfigFile::read(path.as_path()).err().unwrap();
    assert!(error.to_string().contains("404.json"));
  }

  #[test]
  fn test_parse_config() {
    let config_text = r#"{
      "compilerOptions": {
        "build": true,
        // comments are allowed
        "strict": true
      },
      "lint": {
        "include": ["src/"],
        "exclude": ["src/testdata/"],
        "rules": {
          "tags": ["recommended"],
          "include": ["ban-untagged-todo"]
        }
      },
      "fmt": {
        "include": ["src/"],
        "exclude": ["src/testdata/"],
        "useTabs": true,
        "lineWidth": 80,
        "indentWidth": 4,
        "singleQuote": true,
        "proseWrap": "preserve"
      },
      "tasks": {
        "build": "deno run --allow-read --allow-write build.ts",
        "server": "deno run --allow-net --allow-read server.ts"
      },
      "unstable": ["kv", "ffi"]
    }"#;
    let config_dir = Url::parse("file:///deno/").unwrap();
    let config_specifier = config_dir.join("tsconfig.json").unwrap();
    let config_file =
      ConfigFile::new(config_text, config_specifier.clone()).unwrap();
    let (options_value, ignored) = config_file.to_compiler_options().unwrap();
    assert!(options_value.is_object());
    let options = options_value.as_object().unwrap();
    assert!(options.contains_key("strict"));
    assert_eq!(options.len(), 1);
    assert_eq!(
      ignored,
      Some(IgnoredCompilerOptions {
        items: vec!["build".to_string()],
        maybe_specifier: Some(config_specifier),
      }),
    );

    let config_dir_path = specifier_to_file_path(&config_dir).unwrap();
    assert_eq!(
      unpack_object(config_file.to_lint_config(), "lint"),
      LintConfig {
        files: FilePatterns {
          base: config_dir_path.clone(),
          include: Some(PathOrPatternSet::new(vec![PathOrPattern::Path(
            PathBuf::from("/deno/src/")
          )])),
          exclude: PathOrPatternSet::new(vec![PathOrPattern::Path(
            PathBuf::from("/deno/src/testdata/")
          )]),
        },
        rules: LintRulesConfig {
          include: Some(vec!["ban-untagged-todo".to_string()]),
          exclude: None,
          tags: Some(vec!["recommended".to_string()]),
        },
        report: None,
      }
    );
    assert_eq!(
      unpack_object(config_file.to_fmt_config(), "fmt"),
      FmtConfig {
        files: FilePatterns {
          base: config_dir_path.clone(),
          include: Some(PathOrPatternSet::new(vec![PathOrPattern::Path(
            PathBuf::from("/deno/src/")
          )])),
          exclude: PathOrPatternSet::new(vec![PathOrPattern::Path(
            PathBuf::from("/deno/src/testdata/")
          )]),
        },
        options: FmtOptionsConfig {
          use_tabs: Some(true),
          line_width: Some(80),
          indent_width: Some(4),
          single_quote: Some(true),
          prose_wrap: Some(ProseWrap::Preserve),
          ..Default::default()
        },
      }
    );

    let tasks_config = config_file.to_tasks_config().unwrap().unwrap();
    assert_eq!(
      tasks_config["build"],
      "deno run --allow-read --allow-write build.ts",
    );
    assert_eq!(
      tasks_config["server"],
      "deno run --allow-net --allow-read server.ts"
    );

    assert_eq!(
      config_file.json.unstable,
      vec!["kv".to_string(), "ffi".to_string()],
    )
  }

  /// if either "include" or "exclude" is specified, "files" is ignored
  #[test]
  fn test_parse_config_with_deprecated_files_field() {
    let config_text = r#"{
      "lint": {
        "files": { "include": ["foo/"], "exclude": ["bar/"] },
        "include": ["src/"]
      },
      "fmt": {
        "files": { "include": ["foo/"], "exclude": ["bar/"] },
        "exclude": ["dist/"]
      },
      "bench": {
        "files": { "include": ["foo/"] },
        "include": ["src/"]
      },
      "test": {
        "files": { "include": ["foo/"] },
        "include": ["src/"]
      }
    }"#;
    let config_dir = Url::parse("file:///deno/").unwrap();
    let config_specifier = config_dir.join("tsconfig.json").unwrap();
    let config_file = ConfigFile::new(config_text, config_specifier).unwrap();
    let config_dir_path = specifier_to_file_path(&config_dir).unwrap();

    let lint_files = unpack_object(config_file.to_lint_config(), "lint").files;
    assert_eq!(
      lint_files,
      FilePatterns {
        base: config_dir_path.clone(),
        include: Some(
          PathOrPatternSet::from_absolute_paths(&["/deno/src/".to_string()])
            .unwrap()
        ),
        exclude: Default::default(),
      }
    );

    let fmt_files = unpack_object(config_file.to_fmt_config(), "fmt").files;
    assert_eq!(
      fmt_files,
      FilePatterns {
        base: config_dir_path.clone(),
        include: None,
        exclude: PathOrPatternSet::from_absolute_paths(&[
          "/deno/dist/".to_string()
        ])
        .unwrap(),
      }
    );

    let test_include = unpack_object(config_file.to_test_config(), "test")
      .files
      .include;
    assert_eq!(
      test_include,
      Some(
        PathOrPatternSet::from_absolute_paths(&["/deno/src/".to_string()])
          .unwrap()
      )
    );

    let bench_include = unpack_object(config_file.to_bench_config(), "bench")
      .files
      .include;
    assert_eq!(
      bench_include,
      Some(
        PathOrPatternSet::from_absolute_paths(&["/deno/src/".to_string()])
          .unwrap()
      )
    );
  }

  #[test]
  fn test_parse_config_with_deprecated_files_field_only() {
    let config_text = r#"{
      "lint": { "files": { "include": ["src/"] } },
      "fmt": { "files": { "include": ["src/"] } },
      "test": { "files": { "exclude": ["dist/"] } },
      "bench": { "files": { "exclude": ["dist/"] } }
    }"#;
    let config_dir = Url::parse("file:///deno/").unwrap();
    let config_specifier = config_dir.join("tsconfig.json").unwrap();
    let config_file = ConfigFile::new(config_text, config_specifier).unwrap();

    let lint_include = unpack_object(config_file.to_lint_config(), "lint")
      .files
      .include;
    assert_eq!(
      lint_include,
      Some(
        PathOrPatternSet::from_absolute_paths(&["/deno/src/".to_string()])
          .unwrap()
      )
    );

    let fmt_include = unpack_object(config_file.to_fmt_config(), "fmt")
      .files
      .include;
    assert_eq!(
      fmt_include,
      Some(
        PathOrPatternSet::from_absolute_paths(&["/deno/src/".to_string()])
          .unwrap()
      )
    );

    let test_exclude = unpack_object(config_file.to_test_config(), "test")
      .files
      .exclude;
    assert_eq!(
      test_exclude,
      PathOrPatternSet::from_absolute_paths(&["/deno/dist/".to_string()])
        .unwrap()
    );

    let bench_exclude = unpack_object(config_file.to_bench_config(), "bench")
      .files
      .exclude;
    assert_eq!(
      bench_exclude,
      PathOrPatternSet::from_absolute_paths(&["/deno/dist/".to_string()])
        .unwrap()
    );
  }

  #[test]
  fn test_parse_config_with_deprecated_fmt_options() {
    let config_text_both = r#"{
      "fmt": {
        "options": {
          "semiColons": true
        },
        "semiColons": false
      }
    }"#;
    let config_text_deprecated = r#"{
      "fmt": {
        "options": {
          "semiColons": true
        }
      }
    }"#;
    let config_specifier = Url::parse("file:///deno/tsconfig.json").unwrap();
    let config_file_both =
      ConfigFile::new(config_text_both, config_specifier.clone()).unwrap();
    let config_file_deprecated =
      ConfigFile::new(config_text_deprecated, config_specifier).unwrap();

    fn unpack_options(config_file: ConfigFile) -> FmtOptionsConfig {
      unpack_object(config_file.to_fmt_config(), "fmt").options
    }

    let fmt_options_both = unpack_options(config_file_both);
    assert_eq!(fmt_options_both.semi_colons, Some(false));

    let fmt_options_deprecated = unpack_options(config_file_deprecated);
    assert_eq!(fmt_options_deprecated.semi_colons, Some(true));
  }

  #[test]
  fn test_parse_config_with_empty_file() {
    let config_text = "";
    let config_specifier = Url::parse("file:///deno/tsconfig.json").unwrap();
    let config_file = ConfigFile::new(config_text, config_specifier).unwrap();
    let (options_value, _) = config_file.to_compiler_options().unwrap();
    assert!(options_value.is_object());
  }

  #[test]
  fn test_parse_config_with_commented_file() {
    let config_text = r#"//{"foo":"bar"}"#;
    let config_specifier = Url::parse("file:///deno/tsconfig.json").unwrap();
    let config_file = ConfigFile::new(config_text, config_specifier).unwrap();
    let (options_value, _) = config_file.to_compiler_options().unwrap();
    assert!(options_value.is_object());
  }

  #[test]
  fn test_parse_config_with_global_files() {
    let config_text = r#"{
      "exclude": ["foo/"],
      "test": {
        "exclude": ["npm/"],
      },
      "bench": {}
    }"#;
    let config_specifier = Url::parse("file:///deno/tsconfig.json").unwrap();
    let config_file = ConfigFile::new(config_text, config_specifier).unwrap();

    let (options_value, _) = config_file.to_compiler_options().unwrap();
    assert!(options_value.is_object());

    let test_config = config_file.to_test_config().unwrap().unwrap();
    assert_eq!(test_config.files.include, None);
    assert_eq!(
      test_config.files.exclude,
      PathOrPatternSet::from_absolute_paths(&[
        "/deno/npm/".to_string(),
        "/deno/foo/".to_string()
      ])
      .unwrap()
    );

    let bench_config = config_file.to_bench_config().unwrap().unwrap();
    assert_eq!(
      bench_config.files.exclude,
      PathOrPatternSet::from_absolute_paths(&["/deno/foo/".to_string()])
        .unwrap()
    );
  }

  #[test]
  fn test_parse_config_publish() {
    let config_text = r#"{
      "exclude": ["foo/"],
      "publish": {
        "exclude": ["npm/"],
      }
    }"#;
    let config_specifier = Url::parse("file:///deno/tsconfig.json").unwrap();
    let config_file = ConfigFile::new(config_text, config_specifier).unwrap();

    let (options_value, _) = config_file.to_compiler_options().unwrap();
    assert!(options_value.is_object());

    let publish_config = config_file.to_publish_config().unwrap().unwrap();
    assert_eq!(publish_config.files.include, None);
    assert_eq!(
      publish_config.files.exclude,
      PathOrPatternSet::from_absolute_paths(&[
        "/deno/npm/".to_string(),
        "/deno/foo/".to_string()
      ])
      .unwrap()
    );
  }

  #[test]
  fn test_parse_config_with_global_files_only() {
    let config_text = r#"{
      "exclude": ["npm/"]
    }"#;
    let config_specifier = Url::parse("file:///deno/tsconfig.json").unwrap();
    let config_file = ConfigFile::new(config_text, config_specifier).unwrap();

    let (options_value, _) = config_file.to_compiler_options().unwrap();
    assert!(options_value.is_object());

    let files_config = config_file.to_files_config().unwrap().unwrap();
    assert_eq!(files_config.include, None);
    assert_eq!(
      files_config.exclude,
      PathOrPatternSet::from_absolute_paths(&["/deno/npm/".to_string()])
        .unwrap()
    );

    let lint_config = config_file.to_lint_config().unwrap().unwrap();
    assert_eq!(lint_config.files.include, None);
    assert_eq!(
      lint_config.files.exclude,
      PathOrPatternSet::from_absolute_paths(&["/deno/npm/".to_string()])
        .unwrap()
    );

    let fmt_config = config_file.to_fmt_config().unwrap().unwrap();
    assert_eq!(fmt_config.files.include, None);
    assert_eq!(
      fmt_config.files.exclude,
      PathOrPatternSet::from_absolute_paths(&["/deno/npm/".to_string()])
        .unwrap()
    );
  }

  #[test]
  fn test_parse_config_with_invalid_file() {
    let config_text = "{foo:bar}";
    let config_specifier = Url::parse("file:///deno/tsconfig.json").unwrap();
    // Emit error: Unable to parse config file JSON "<config_path>" because of Unexpected token on line 1 column 6.
    assert!(ConfigFile::new(config_text, config_specifier).is_err());
  }

  #[test]
  fn test_parse_config_with_not_object_file() {
    let config_text = "[]";
    let config_specifier = Url::parse("file:///deno/tsconfig.json").unwrap();
    // Emit error: config file JSON "<config_path>" should be an object
    assert!(ConfigFile::new(config_text, config_specifier).is_err());
  }

  #[test]
  fn test_jsx_invalid_setting() {
    let config_text = r#"{ "compilerOptions": { "jsx": "preserve" } }"#;
    let config_specifier = Url::parse("file:///deno/tsconfig.json").unwrap();
    let config = ConfigFile::new(config_text, config_specifier).unwrap();
    assert_eq!(
      config.to_maybe_jsx_import_source_config().err().unwrap().to_string(),
      concat!(
        "Unsupported 'jsx' compiler option value 'preserve'. Supported: 'react-jsx', 'react-jsxdev', 'react', 'precompile'\n",
        "  at file:///deno/tsconfig.json",
      ),
    );
  }

  #[test]
  fn test_jsx_import_source_only() {
    let config_specifier = Url::parse("file:///deno/tsconfig.json").unwrap();
    {
      let config_text =
        r#"{ "compilerOptions": { "jsxImportSource": "test" } }"#;
      let config =
        ConfigFile::new(config_text, config_specifier.clone()).unwrap();
      assert_eq!(
        config.to_maybe_jsx_import_source_config().err().unwrap().to_string(),
        concat!(
          "'jsxImportSource' is only supported when 'jsx' is set to 'react-jsx' or 'react-jsxdev'.\n",
          "  at file:///deno/tsconfig.json",
        ),
      );
    }
    {
      let config_text = r#"{ "compilerOptions": { "jsx": "react", "jsxImportSource": "test" } }"#;
      let config = ConfigFile::new(config_text, config_specifier).unwrap();
      assert_eq!(
        config.to_maybe_jsx_import_source_config().err().unwrap().to_string(),
        concat!(
          "'jsxImportSource' is only supported when 'jsx' is set to 'react-jsx' or 'react-jsxdev'.\n",
          "  at file:///deno/tsconfig.json",
        ),
      );
    }
  }

  #[test]
  fn test_jsx_import_source_valid() {
    let config_text = r#"{ "compilerOptions": { "jsx": "react" } }"#;
    let config_specifier = Url::parse("file:///deno/tsconfig.json").unwrap();
    assert!(ConfigFile::new(config_text, config_specifier).is_ok());
  }

  #[test]
  fn discover_from_success() {
    // testdata/fmt/deno.jsonc exists
    let testdata = testdata_path();
    let c_md = testdata.join("fmt/with_config/subdir/c.md");
    let mut checked = HashSet::new();
    let config_file = ConfigFile::discover_from(&c_md, &mut checked)
      .unwrap()
      .unwrap();
    assert!(checked.contains(c_md.parent().unwrap()));
    assert!(!checked.contains(testdata.as_path()));
    let fmt_config = config_file.to_fmt_config().unwrap().unwrap();
    let expected_exclude =
      Url::from_file_path(testdata.join("fmt/with_config/subdir/b.ts"))
        .unwrap()
        .to_file_path()
        .unwrap();
    assert_eq!(
      fmt_config.files.exclude,
      PathOrPatternSet::new(vec![PathOrPattern::Path(expected_exclude)])
    );

    // Now add all ancestors of testdata to checked.
    for a in testdata.as_path().ancestors() {
      checked.insert(a.to_path_buf());
    }

    // If we call discover_from again starting at testdata, we ought to get None.
    assert!(ConfigFile::discover_from(testdata.as_path(), &mut checked)
      .unwrap()
      .is_none());
  }

  #[test]
  fn discover_from_malformed() {
    let testdata = testdata_path();
    let d = testdata.join("malformed_config/");
    let mut checked = HashSet::new();
    let err = ConfigFile::discover_from(d.as_path(), &mut checked).unwrap_err();
    assert!(err.to_string().contains("Unable to parse config file"));
  }

  #[test]
  fn task_name_invalid_chars() {
    run_task_error_test(
            r#"{
        "tasks": {
          "build": "deno test",
          "some%test": "deno bundle mod.ts"
        }
      }"#,
            concat!(
                "Configuration file task names must only contain alpha-numeric ",
                "characters, colons (:), underscores (_), or dashes (-). Task: some%test",
            ),
        );
  }

  #[test]
  fn task_name_non_alpha_starting_char() {
    run_task_error_test(
      r#"{
        "tasks": {
          "build": "deno test",
          "1test": "deno bundle mod.ts"
        }
      }"#,
      concat!(
        "Configuration file task names must start with an ",
        "alphabetic character. Task: 1test",
      ),
    );
  }

  #[test]
  fn task_name_empty() {
    run_task_error_test(
      r#"{
        "tasks": {
          "build": "deno test",
          "": "deno bundle mod.ts"
        }
      }"#,
      "Configuration file task names cannot be empty",
    );
  }

  #[track_caller]
  fn run_task_error_test(config_text: &str, expected_error: &str) {
    let config_dir = Url::parse("file:///deno/").unwrap();
    let config_specifier = config_dir.join("tsconfig.json").unwrap();
    let config_file = ConfigFile::new(config_text, config_specifier).unwrap();
    assert_eq!(
      config_file.resolve_tasks_config().unwrap_err().to_string(),
      expected_error,
    );
  }

  #[test]
  fn files_pattern_matches_remote() {
    assert!(FilePatterns::new_with_base(PathBuf::from("/"))
      .matches_specifier(&Url::parse("https://example.com/mod.ts").unwrap()));
  }

  #[test]
  fn resolve_lockfile_path_from_unix_path() {
    let config_file =
      ConfigFile::new("{}", Url::parse("file:///root/deno.json").unwrap())
        .unwrap();
    let lockfile_path = config_file.resolve_lockfile_path().unwrap();
    let lockfile_path = lockfile_path.unwrap();
    assert_eq!(lockfile_path, PathBuf::from("/root/deno.lock"));
  }

  #[test]
  fn exports() {
    fn get_exports(config_text: &str) -> ExportsConfig {
      let config_dir = Url::parse("file:///deno/").unwrap();
      let config_specifier = config_dir.join("tsconfig.json").unwrap();
      let config_file = ConfigFile::new(config_text, config_specifier).unwrap();
      config_file.to_exports_config().unwrap()
    }

    // no exports
    assert_eq!(
      get_exports("{}").into_map(),
      IndexMap::<String, String>::new()
    );
    // string export
    assert_eq!(
      get_exports(r#"{ "exports": "./mod.ts" }"#).into_map(),
      IndexMap::from([(".".to_string(), "./mod.ts".to_string())])
    );
    // map export
    assert_eq!(
      get_exports(r#"{ "exports": { "./export": "./mod.ts" } }"#).into_map(),
      IndexMap::from([("./export".to_string(), "./mod.ts".to_string())])
    );
    // resolve an export
    let exports = get_exports(r#"{ "exports": { "./export": "./mod.ts" } }"#);
    assert_eq!(
      exports
        .get_resolved("./export")
        .unwrap()
        .unwrap()
        .to_string(),
      "file:///deno/mod.ts"
    );
    assert!(exports.get_resolved("./non-existent").unwrap().is_none());
  }

  #[test]
  fn exports_errors() {
    #[track_caller]
    fn run_test(config_text: &str, expected_error: &str) {
      let config_dir = Url::parse("file:///deno/").unwrap();
      let config_specifier = config_dir.join("tsconfig.json").unwrap();
      let config_file = ConfigFile::new(config_text, config_specifier).unwrap();
      assert_eq!(
        config_file.to_exports_config().unwrap_err().to_string(),
        expected_error,
      );
    }

    // empty key
    run_test(
      r#"{ "exports": { "": "./mod.ts" } }"#,
      "The '' export must not be empty. Use '.' if you meant the root export.",
    );
    // no ./ at start of key
    run_test(
      r#"{ "exports": { "mod": "./mod.ts" } }"#,
      "The 'mod' export must start with './'. Did you mean './mod'?",
    );
    // trailing slash in key
    run_test(
      r#"{ "exports": { "./mod/": "./mod.ts" } }"#,
      "The './mod/' export must not end with '/'. Did you mean './mod'?",
    );
    // multiple trailing slash in key
    run_test(
      r#"{ "exports": { "./mod//": "./mod.ts" } }"#,
      "The './mod//' export must not end with '/'. Did you mean './mod'?",
    );
    // unsupported characters in key
    run_test(
      r#"{ "exports": { "./mod*": "./mod.ts" } }"#,
      "The './mod*' export must only contain alphanumeric characters, underscores (_), dashes (-), dots (.), and slashes (/).",
    );
    // double slash in key
    run_test(
      r#"{ "exports": { "./mod//bar": "./mod.ts" } }"#,
      "The './mod//bar' export must not contain double slashes (//), or parts consisting entirely of dots (.).",
    );
    // . part in key
    run_test(
      r#"{ "exports": { "././mod": "./mod.ts" } }"#,
      "The '././mod' export must not contain double slashes (//), or parts consisting entirely of dots (.).",
    );
    // .. part in key
    run_test(
      r#"{ "exports": { "./../mod": "./mod.ts" } }"#,
      "The './../mod' export must not contain double slashes (//), or parts consisting entirely of dots (.).",
    );
    // ...... part in key
    run_test(
      r#"{ "exports": { "./....../mod": "./mod.ts" } }"#,
      "The './....../mod' export must not contain double slashes (//), or parts consisting entirely of dots (.).",
    );

    // empty value
    run_test(
      r#"{ "exports": { "./mod": "" } }"#,
      "The path for the './mod' export must not be empty.",
    );
    // value without ./ at start
    run_test(
      r#"{ "exports": { "./mod": "mod.ts" } }"#,
      "The path 'mod.ts' at the './mod' export could not be resolved as a relative path from the config file. Did you mean './mod.ts'?",
    );
    // value with a trailing slash
    run_test(
      r#"{ "exports": { "./mod": "./folder/" } }"#,
      "The path './folder/' at the './mod' export must not end with '/'. Did you mean './folder'?",
    );
    // value without an extension
    run_test(
      r#"{ "exports": { "./mod": "./folder" } }"#,
      "The path './folder' at the './mod' export is missing a file extension. Add a file extension such as '.js' or '.ts'.",
    );
    // boolean key value
    run_test(
      r#"{ "exports": { "./mod": true } }"#,
      "The path of the './mod' export must be a string, found invalid value 'true'.",
    );
    // object key value
    run_test(
      r#"{ "exports": { "./mod": {} } }"#,
      "The path of the './mod' export must be a string, found invalid value '{}'. Exports in deno.json do not support conditional exports.",
    );
    // non-map or string value
    run_test(
      r#"{ "exports": [] }"#,
      "The 'exports' key must be a string or object, found invalid value '[]'.",
    );
    // null
    run_test(
      r#"{ "exports": { "./mod": null }  }"#,
      "The path of the './mod' export must be a string, found invalid value 'null'.",
    );
  }

  #[test]
  fn test_empty_workspaces() {
    let config_text = r#"{
      "workspaces": [],
    }"#;
    let config_specifier = root_url().join("tsconfig.json").unwrap();
    let config_file = ConfigFile::new(config_text, config_specifier).unwrap();

    let workspace_config = config_file.to_workspace_config().unwrap();
    assert!(workspace_config.is_none());
  }

  #[test]
  fn test_workspaces_outside_root_config_dir() {
    let config_text = r#"{
      "workspaces": ["../a"],
    }"#;
    let config_specifier = root_url().join("tsconfig.json").unwrap();
    let config_file = ConfigFile::new(config_text, config_specifier).unwrap();

    let workspace_config_err = config_file.to_workspace_config().unwrap_err();
    assert_contains!(
      workspace_config_err.to_string(),
      "Workspace member '../a' is outside root configuration directory"
    );
  }

  #[test]
<<<<<<< HEAD
  fn test_to_workspace_members_no_name() {
    let config_text = r#"{
      "version": "1.0.0"
    }"#;
    let config_specifier = root_url().join("tsconfig.json").unwrap();
    let config_file = ConfigFile::new(config_text, config_specifier).unwrap();

    let err = config_file.to_workspace_members().err().unwrap();
    assert!(err.to_string().ends_with("is missing 'name' field"));
  }

  #[test]
  fn test_to_workspace_members_no_version() {
    let config_text = r#"{
      "name": "@pkg/pkg"
    }"#;
    let config_specifier = root_url().join("tsconfig.json").unwrap();
    let config_file = ConfigFile::new(config_text, config_specifier).unwrap();

    let err = config_file.to_workspace_members().err().unwrap();
    assert!(err.to_string().ends_with("is missing 'version' field"));
  }

  #[test]
  fn test_to_workspace_members_single_config() {
    let config_text = r#"{
      "name": "@pkg/pkg"
      "version": "1.0.0",
    }"#;
    let config_specifier = root_url().join("tsconfig.json").unwrap();
    let config_file = ConfigFile::new(config_text, config_specifier).unwrap();

    let members = config_file.to_workspace_members().unwrap();
    assert_eq!(members.len(), 1);
=======
  fn test_is_package() {
    fn get_for_config(config_text: &str) -> bool {
      let config_specifier = root_url().join("tsconfig.json").unwrap();
      let config_file = ConfigFile::new(config_text, config_specifier).unwrap();
      config_file.is_package()
    }

    assert!(!get_for_config("{}"));
    assert!(!get_for_config(
      r#"{
        "name": "test"
      }"#
    ));
    assert!(!get_for_config(
      r#"{
        "name": "test",
        "version": "1.0.0"
      }"#
    ));
    assert!(!get_for_config(
      r#"{
        "name": "test",
        "exports": "./mod.ts"
      }"#
    ));
    assert!(!get_for_config(
      r#"{
        "version": "1.0.0",
        "exports": "./mod.ts"
      }"#
    ));
    assert!(get_for_config(
      r#"{
        "name": "test",
        "version": "1.0.0",
        "exports": "./mod.ts"
      }"#
    ));
>>>>>>> 3bcfdfa0
  }

  fn root_url() -> Url {
    if cfg!(windows) {
      Url::parse("file://c:/deno/").unwrap()
    } else {
      Url::parse("file:///deno/").unwrap()
    }
  }
}<|MERGE_RESOLUTION|>--- conflicted
+++ resolved
@@ -2168,7 +2168,6 @@
   }
 
   #[test]
-<<<<<<< HEAD
   fn test_to_workspace_members_no_name() {
     let config_text = r#"{
       "version": "1.0.0"
@@ -2203,7 +2202,9 @@
 
     let members = config_file.to_workspace_members().unwrap();
     assert_eq!(members.len(), 1);
-=======
+  }
+
+  #[test]
   fn test_is_package() {
     fn get_for_config(config_text: &str) -> bool {
       let config_specifier = root_url().join("tsconfig.json").unwrap();
@@ -2242,7 +2243,6 @@
         "exports": "./mod.ts"
       }"#
     ));
->>>>>>> 3bcfdfa0
   }
 
   fn root_url() -> Url {
